#!/usr/bin/env python3
# -*- coding: utf-8 -*-

"""
This program is free software in the public domain as stipulated by the Copyright Law
of the United States of America, chapter 1, subsection 105. You may modify it and/or redistribute it
without restriction.

This program is distributed in the hope that it will be useful, but WITHOUT ANY WARRANTY; without even the implied
warranty of MERCHANTABILITY or FITNESS FOR A PARTICULAR PURPOSE.

name: rdmcl.py
author: Stephen R. Bond
email: steve.bond@nih.gov
institute: Computational and Statistical Genomics Branch, Division of Intramural Research,
           National Human Genome Research Institute, National Institutes of Health
           Bethesda, MD
repository: https://github.com/biologyguy/RD-MCL
© license: None, this work is public domain

Description:
Identify 'orthogroup' from a collection of sequences. MCMCMC-driven MCL is the basic workhorse for clustering, and then
the groups are refined further to include orphan sequences and/or be broken up into RBH-cliques, where appropriate.
"""

# Std library
import sys
import os
import re
import shutil
import json
import logging
import time
import argparse
import sqlite3
from io import StringIO
from subprocess import Popen, PIPE, check_output, CalledProcessError
from multiprocessing import Lock, Pipe, Process
from random import choice, Random, randint, random
from math import ceil, log2
from collections import OrderedDict
from copy import deepcopy
from hashlib import md5
from inspect import currentframe, getframeinfo

# 3rd party
import pandas as pd
import numpy as np
import statsmodels.api as sm
import scipy.stats
from Bio.SubsMat import SeqMat, MatrixInfo

# My packages
try:
    import mcmcmc
    import helpers
except ImportError:
    from . import mcmcmc
    from . import helpers

from buddysuite import SeqBuddy as Sb
from buddysuite import AlignBuddy as Alb
from buddysuite import buddy_resources as br

# Globals
SCRIPT_PATH = os.path.abspath(os.path.dirname(__file__))
try:
    git_commit = check_output(['git', '--git-dir={0}{1}..{1}.git'.format(SCRIPT_PATH, os.sep), 'rev-parse',
                               '--short', 'HEAD'], stderr=PIPE).decode().strip()
    git_commit = " (git %s)" % git_commit if git_commit else ""
    VERSION = "1.0.4%s" % git_commit
except CalledProcessError:
    VERSION = "1.0.4"

ALIGNMETHOD = "clustalo"
ALIGNPARAMS = ""

NOTICE = '''\
Public Domain Notice
--------------------
This is free software; see the LICENSE for further details.
There is NO warranty; not even for MERCHANTABILITY or FITNESS FOR A
PARTICULAR PURPOSE.
Questions/comments/concerns can be directed to Steve Bond, steve.bond@nih.gov
--------------------
'''
LOCK = Lock()
MULTICORE_LOCK = Lock()
LOGGING_LOCK = Lock()
PROGRESS_LOCK = Lock()
CPUS = br.usable_cpu_count()
TIMER = helpers.Timer()
MIN_SIZE_TO_WORKER = 15
GAP_OPEN = -5
GAP_EXTEND = 0
BLOSUM62 = helpers.make_full_mat(SeqMat(MatrixInfo.blosum62))
MCMC_CHAINS = 3
DR_BASE = 0.75
GELMAN_RUBIN = 1.1
WORKER_OUT = ""
WORKER_DB = ""
HEARTBEAT_DB = ""
MAX_WORKER_WAIT = 240
MASTER_ID = None
MASTER_PULSE = 60
PSIPREDDIR = ""
RUNTIMELOG = "runtime.log"
STARTTIME = time.time()

ambiguous_X = {"A": 0, "R": -1, "N": -1, "D": -1, "C": -2, "Q": -1, "E": -1, "G": -1, "H": -1, "I": -1, "L": -1,
               "K": -1, "M": -1, "F": -1, "P": -2, "S": 0, "T": 0, "W": -2, "Y": -1, "V": -1}
for aa in ambiguous_X:
    pair = sorted((aa, "X"))
    pair = tuple(pair)
    BLOSUM62[pair] = ambiguous_X[aa]


# ToDo: Maybe remove support for taxa_sep. It's complicating my life, so just impose the '-' on users?
class Cluster(object):
    def __init__(self, seq_ids, sim_scores, taxa_sep="-", parent=None, collapse=False, r_seed=None):
        """
        - Note that reciprocal best hits between paralogs are collapsed when instantiating group_0, so
          no problem strongly penalizing all paralogs in the scoring algorithm

        :param seq_ids: Sequence IDs
        :type seq_ids: list
        :param sim_scores: All-by-all similarity matrix for everything in the sequence_ids (and parental clusters)
        :type sim_scores: pandas.DataFrame
        :param parent: Parental sequence_ids
        :type parent: Cluster
        :param collapse: Specify whether reciprocal best hit paralogs should be combined
        :type collapse: bool
        :param r_seed: Set the random generator seed value
        """
        # Do an initial sanity check on the incoming graph and list of sequence ids
        seq_ids = sorted(seq_ids)
        log_data = "%s\t%s\t" % (os.getpid(), time.time() - STARTTIME)
        expected_num_edges = int(((len(seq_ids)**2) - len(seq_ids)) / 2)
        if len(sim_scores.index) != expected_num_edges:
            seq_id_hash = helpers.md5_hash(str(", ".join(seq_ids)))
            with open("%s.error" % seq_id_hash, "w") as ofile:
                ofile.write("Parent: %s\nCollapse: %s\n\n%s\n\n%s" % (parent, collapse, seq_ids, sim_scores))
            raise ValueError("The number of incoming sequence ids (%s) does not match the expected graph size of %s"
                             " rows (observed %s rows).\nError report at %s.error" %
                             (len(seq_ids), expected_num_edges, len(sim_scores.index), seq_id_hash))

        self.sim_scores = sim_scores
        self.taxa_sep = taxa_sep
        self.parent = parent

        self.subgroup_counter = 0
        self.cluster_score = None
        self.collapsed_genes = OrderedDict()  # If paralogs are reciprocal best hits, collapse them
        self.rand_gen = Random(r_seed)
        self._name = None
        self.taxa = OrderedDict()  # key = taxa id. value = list of genes coming fom that taxa.

        for next_seq_id in seq_ids:
            taxa = next_seq_id.split(taxa_sep)[0]
            self.taxa.setdefault(taxa, [])
            self.taxa[taxa].append(next_seq_id)

        if parent:
            self.max_genes_in_a_taxa = parent.max_genes_in_a_taxa
            for indx, genes in parent.collapsed_genes.items():
                if indx in seq_ids:
                    self.collapsed_genes[indx] = genes
            self.seq_ids = seq_ids

        else:
            self.max_genes_in_a_taxa = max([len(self.taxa[taxa]) for taxa in self.taxa])
            self._name = "group_0"
            # This next bit can collapse all paralog reciprocal best-hit cliques so they don't gum up MCL
            self.seq_ids = seq_ids
            if collapse:
                self.collapse()

        self.seq_ids_str = str(", ".join(self.seq_ids))
        self.seq_id_hash = helpers.md5_hash(self.seq_ids_str)
        with LOGGING_LOCK:
            with open(RUNTIMELOG, "a") as ofile:
                ofile.write("%s%s\tCluster.__init__()\n" % (log_data, time.time() - STARTTIME))

    def reset_seq_ids(self, seq_ids):
        # Note that this does NOT reset sim_scores. This needs to be updated manually
        self.seq_ids = sorted(seq_ids)
        self.seq_ids_str = str(", ".join(seq_ids))
        self.seq_id_hash = helpers.md5_hash(self.seq_ids_str)

    def collapse(self):
        breakout = False
        while not breakout:
            breakout = True
            for seq1_id in self.seq_ids:
                seq1_taxa = seq1_id.split(self.taxa_sep)[0]
                paralog_best_hits = []
                for hit in self.get_best_hits(seq1_id).itertuples():
                    seq2_id = hit.seq1 if hit.seq1 != seq1_id else hit.seq2
                    if seq2_id.split(self.taxa_sep)[0] != seq1_taxa:
                        paralog_best_hits = []
                        break
                    paralog_best_hits.append(seq2_id)

                if not paralog_best_hits:
                    continue

                breakout = False
                self.collapsed_genes.setdefault(seq1_id, [])
                self.collapsed_genes[seq1_id] += paralog_best_hits
                for paralog in paralog_best_hits:
                    self.sim_scores = self.sim_scores[(self.sim_scores.seq1 != paralog) &
                                                      (self.sim_scores.seq2 != paralog)]
                    del self.seq_ids[self.seq_ids.index(paralog)]
                    del self.taxa[seq1_taxa][self.taxa[seq1_taxa].index(paralog)]
                    if paralog in self.collapsed_genes:
                        self.collapsed_genes[seq1_id] += self.collapsed_genes[paralog]
                        del self.collapsed_genes[paralog]
        return

    def name(self):
        """
        Get cluster name, or raise error if not yet set
        :return: The cluster's name
        :rtype: str
        """
        if not self._name:
            raise AttributeError("Cluster has not been named.")
        return self._name

    def set_name(self):
        """
        Set the cluster name if not yet done, otherwise do nothing.
        The parent cluster must already have a name, and the new name here is an increment of the parents name
        :return: Nothing
        """
        if self._name:
            pass
        else:
            try:
                self.parent.name()
            except AttributeError:
                raise ValueError("Parent of current cluster has not been named.\n%s" % self)
            self._name = "%s_%s" % (self.parent.name(), self.parent.subgroup_counter)
            self.parent.subgroup_counter += 1
        return

    def compare(self, query):
        """
        Determine the percentage of sequence ids shared with a query cluster
        :param query: Another cluster object
        :return:
        """
        matches = set(self.seq_ids).intersection(query.seq_ids)
        weighted_match = (len(matches) * 2.) / (len(self) + len(query))
        print("name: %s, matches: %s, weighted_match: %s" % (self.name(), len(matches), weighted_match))
        return weighted_match

    def get_best_hits(self, gene):
        """
        Search through the sim scores data frame to find the gene(s) with the highest similarity to the query
        :param gene: Query gene name
        :type gene: str
        :return: The best hit(s). Multiple matches will all have the same similarity score.
        :rtype: pd.DataFrame
        """
        best_hits = self.sim_scores[(self.sim_scores.seq1 == gene) | (self.sim_scores.seq2 == gene)]
        if not best_hits.empty:
            best_hits = best_hits.loc[best_hits.raw_score == max(best_hits.raw_score)].values
            best_hits = pd.DataFrame(best_hits, columns=list(self.sim_scores.columns.values))
        return best_hits

    def recursive_best_hits(self, gene, global_best_hits, tested_ids):
        """
        Compile a best-hit clique.
        The best hit for a given gene may not have the query gene as its reciprocal best hit, so find the actual best
        hit and continue until a fully contained clique is formed.
        Note that this does not build a COG-like clique, which should grab triangles from all included taxa (I would
        prefer to fix this)
        :param gene: Query gene name
        :type gene: str
        :param global_best_hits: Growing list of best hits that is passed to each recursive call
        :type global_best_hits: pd.DataFrame
        :param tested_ids: Growing list of ids that have already been tested, so not repeating the same work
        :type tested_ids: list
        :return: The final clique
        :rtype: pd.DataFrame
        """
        best_hits = self.get_best_hits(gene)
        global_best_hits = global_best_hits.append(best_hits, ignore_index=True)
        for _edge in best_hits.itertuples():
            if _edge.seq1 not in tested_ids:
                tested_ids.append(_edge.seq1)
                global_best_hits = self.recursive_best_hits(_edge.seq1, global_best_hits, tested_ids)
            if _edge.seq2 not in tested_ids:
                tested_ids.append(_edge.seq2)
                global_best_hits = self.recursive_best_hits(_edge.seq2, global_best_hits, tested_ids)
        return global_best_hits

    def perturb(self, scores, col_name="score"):
        """
        Add a very small bit of variance into score values when std == 0
        :param scores: Similarity scores
        :type scores: pd.DataFrame
        :param col_name: DataFrame column label
        :return: updated data frame
        """
        valve = br.SafetyValve(global_reps=10)
        while scores[col_name].std() == 0:
            valve.step("Failed to perturb:\n%s" % scores)
            for indx, score in scores[col_name].iteritems():
                scores.set_value(indx, col_name, round(self.rand_gen.gauss(score, (score * 0.0000001)), 12))
        return scores

    def get_base_cluster(self):
        """
        Iteratively step backwards through parents until the origin is found
        :return:
        """
        cluster = self
        while True:
            if not cluster.parent:
                return cluster
            cluster = cluster.parent

    def score(self, algorithm="dem_ret", force=False):
        log_data = "%s\t%s\t" % (os.getpid(), time.time() - STARTTIME)
        if self.cluster_score and not force:
            return self.cluster_score

        assert algorithm in ["dem_ret", "drp"]
        output = []
        if algorithm == "dem_ret":
            output = self._score_diminishing_returns()
        elif algorithm == "drp":
            output = self._score_direct_replicate_penalty()

        with LOGGING_LOCK:
            with open(RUNTIMELOG, "a") as ofile:
                ofile.write("%s%s\tCluster.score()\n" % (log_data, time.time() - STARTTIME))
        return output

    def _score_diminishing_returns(self):
        """
        Arrange all genes into a table with species as column headings, filling in rows as possible.
        The top row will therefore have the most sequences in it, with equal or fewer in each subsequent row.
        The first row gets a full score. The second gets 1/2 score, third 1/4, nth 1/2^(n-1).
        :return:
        """
        base_cluster = deepcopy(self.get_base_cluster())

        # It's possible that a cluster can have sequences not present in the parent (i.e., following orphan placement);
        # check for this, and add the sequences to base_cluster if necessary.
        items_not_in_parent = set(self.seq_ids) - set(base_cluster.seq_ids)
        for orphan in items_not_in_parent:
            base_cluster.seq_ids.append(orphan)
            orphan_taxa = orphan.split(self.taxa_sep)[0]
            base_cluster.taxa.setdefault(orphan_taxa, [])
            base_cluster.taxa[orphan_taxa].append(orphan)

        # Split cluster up into subclusters containing no more than one gene from each taxa
        # eg. ["Mle1", "Baf1", "Lla1", "Mle2", "Pdb1", "Lla2", "Mle3"] would become:
        #     [["Mle1", "Baf1", "Lla1", "Pdb1"], ["Mle2", "Lla2"], ["Mle3"]]
        subclusters = [[]]
        for taxon, genes in self.taxa.items():
            for indx, gene in enumerate(genes):
                if len(subclusters) > indx:
                    subclusters[indx].append(taxon)
                else:
                    subclusters.append([taxon])

        score = 0
        for indx, subcluster in enumerate(subclusters):
            subscore = 0
            # Minimum score for a single gene is 1, which is given to the genes contained in the the taxa with the
            # largest number of genes. All other genes are pegged to this value, and increase in value if included in
            # a cluster proportionally to how many genes are in the taxa.
            for taxon in subcluster:
                subscore += self.max_genes_in_a_taxa / len(base_cluster.taxa[taxon])

            # Multiply subscore by 1-2, based on how many taxa contained (perfect score if all possible taxa present)
            subscore *= len(subcluster) / len(base_cluster.taxa) + 1

            # Reduce subscores as we encounter replicate taxa
            subscore *= DR_BASE ** indx

            score += subscore

        self.cluster_score = score
        return self.cluster_score

    def _score_direct_replicate_penalty(self):
        # This is currently only accessible by modifying the default in score()
        unique_taxa = 0
        replicate_taxa = 0
        base_cluster = deepcopy(self.parent) if self.parent else self

        # It's possible that a cluster can have sequences not present in the parent (i.e., following orphan placement);
        # check for this, and add the sequences to base_cluster if necessary.
        items_not_in_parent = set(self.seq_ids) - set(base_cluster.seq_ids)
        for orphan in items_not_in_parent:
            base_cluster.seq_ids.append(orphan)
            orphan_taxa = orphan.split(self.taxa_sep)[0]
            base_cluster.taxa.setdefault(orphan_taxa, [])
            base_cluster.taxa[orphan_taxa].append(orphan)

        score = 1
        for taxon, genes in self.taxa.items():
            if len(genes) == 1:
                """
                When a given taxon is unique in the cluster, it gets a score relative to how many other genes are
                present in the base cluster from the same taxon. More genes == larger score.
                """
                score += len(base_cluster.taxa[taxon])
                unique_taxa += 1  # Extra improvement for larger clusters
            else:
                """
                When there is a duplicate taxon in a cluster, it gets a negative score relative to how many other genes
                are present in the base cluster form the same taxon. Fewer genes == larger negative score
                """
                replicate_taxa += len(genes) ** (2 * (len(genes) / len(base_cluster.taxa[taxon])))

        score *= (1.2 ** unique_taxa)
        if replicate_taxa:
            score /= replicate_taxa

        # Modify cluster score based on size. 'Perfect' size = half of parent
        if self.parent:  # Obviously group_0 can't be modified this way
            half_par = (len(self.parent) / 2) if len(self) <= len(self.parent) else (len(self) / 2)
            if len(self) != half_par * 2:
                score *= ((half_par - abs(len(self) - half_par)) / half_par)
            else:  # To prevent exception with log2 below when parent and child are same length
                score *= 1 / half_par
        score = log2(score)  # Convert fractions to negative scores
        score = score ** 2 if score > 0 else -1 * (score ** 2)  # Linearize the data
        self.cluster_score = score
        return self.cluster_score

    def pull_scores_subgraph(self, seq_ids):
        assert not set(seq_ids) - set(self.seq_ids)  # Confirm that all requested seq_ids are present
        subgraph = self.sim_scores[(self.sim_scores.seq1.isin(seq_ids)) & (self.sim_scores.seq2.isin(seq_ids))]
        return subgraph

    def create_rbh_cliques(self, log_file=None):
        """
        Check for reciprocal best hit cliques
        :param log_file: Handle to a writable file
        :return: list of Cluster objects or False
        """
        log_data = "%s\t%s\t" % (os.getpid(), time.time() - STARTTIME)
        log_file = log_file if log_file else br.TempFile()
        log_file.write("# ####### Testing %s ####### #\n%s\n" % (self.name(), self.seq_ids))
        results = []
        # Anything less than 6 sequences cannot be subdivided into smaller cliques, because it would create orphans
        if len(self) < 6:
            log_file.write("\tTERMINATED: Group too small.\n\n")
            with LOGGING_LOCK:
                with open(RUNTIMELOG, "a") as ofile:
                    ofile.write("%s%s\trbhc TERM too small\n" % (log_data, time.time() - STARTTIME))
            return [self]

        paralogs = OrderedDict()
        for taxa_id, group in self.taxa.items():
            if len(group) > 1:
                for gene in group:
                    rbhc = self.recursive_best_hits(gene,
                                                    pd.DataFrame(columns=list(self.sim_scores.columns.values)),
                                                    [gene])
                    # If ANY clique encompasses the entire cluster, we're done
                    if len(set(list(rbhc.seq1.values) + list(rbhc.seq2.values))) == len(self):
                        log_file.write("\tTERMINATED: Entire cluster pulled into clique on %s." % taxa_id)
                        with LOGGING_LOCK:
                            with open(RUNTIMELOG, "a") as ofile:
                                ofile.write("%s%s\trbhc TERM entire\n" % (log_data, time.time() - STARTTIME))
                        return [self]

                    paralogs.setdefault(taxa_id, [])
                    paralogs[taxa_id].append(rbhc)

        # If there aren't any paralogs, we can't break up the group
        if not paralogs:
            log_file.write("\tTERMINATED: No paralogs present.\n\n")
            with LOGGING_LOCK:
                with open(RUNTIMELOG, "a") as ofile:
                    ofile.write("%s%s\trbhc TERM no para\n" % (log_data, time.time() - STARTTIME))
            return [self]

        # RBHCs with any overlap within a taxon cannot be separated from the cluster
        seqs_to_remove = []
        log_file.write("\tChecking taxa for overlapping cliques:\n")
        for taxa_id, rbhc_dfs in paralogs.items():
            log_file.write("\t\t# #### %s #### #\n" % taxa_id)
            marked_for_del = OrderedDict()
            for i, df_i in enumerate(rbhc_dfs):
                genes_i = set(list(df_i.seq1.values) + list(df_i.seq2.values))
                # Do not separate cliques of 2. df_j sizes are covered in df_i loop.
                if len(genes_i) < 3:
                    marked_for_del[i] = "is too small"
                for j, df_j in enumerate(rbhc_dfs[i+1:]):
                    genes_j = set(list(df_j.seq1.values) + list(df_j.seq2.values))
                    if list(genes_i & genes_j):
                        if i not in marked_for_del:
                            marked_for_del[i] = "overlaps with %s" % sorted(list(genes_j))
                        if i + j not in marked_for_del:
                            marked_for_del[i + j] = "overlaps with %s" % sorted(list(genes_i))

            if marked_for_del:
                log_file.write("\t\tDisqualified cliques:\n")
                # Re-order del indices to delete from the largest index down
                marked_for_del = sorted(marked_for_del.items(), key=lambda x: x[0], reverse=True)
                marked_for_del = OrderedDict(marked_for_del)
                for del_indx, reason in marked_for_del.items():
                    clique_ids = set(list(rbhc_dfs[del_indx].seq1.values) + list(rbhc_dfs[del_indx].seq2.values))
                    log_file.write("\t\t\t%s %s\n" % (sorted(list(clique_ids)), reason))
                    del rbhc_dfs[del_indx]

            # If all RBHCs have been disqualified, no reason to do the final test
            if not rbhc_dfs:
                log_file.write("\n\t\t!! ALL CLIQUES DISQUALIFIED !!\n\n")
                continue

            # Check for overlap between similarity scores within the clique and between clique seqs and non-clique seqs
            log_file.write("\t\tTest for KDE separation:\n")
            for clique in rbhc_dfs:
                clique_ids = set(list(clique.seq1.values) + list(clique.seq2.values))
                clique_ids = list(clique_ids)
                log_file.write("\t\t\t%s\n" % sorted(clique_ids))
                clique_scores = self.pull_scores_subgraph(clique_ids)
                outer_scores = self.sim_scores[(self.sim_scores.seq1.isin(clique_ids)) |
                                               (self.sim_scores.seq2.isin(clique_ids))]

                outer_scores = outer_scores[((outer_scores.seq1.isin(clique_ids))
                                             & (outer_scores.seq2.isin(clique_ids) == False)) |  # Note the == must stay
                                            ((outer_scores.seq2.isin(clique_ids))
                                             & (outer_scores.seq1.isin(clique_ids) == False))]  # Note the == must stay

                # if all sim scores in a group are identical, we can't get a KDE. Fix by perturbing the scores a little.
                clique_scores = self.perturb(clique_scores)
                clique_scores = self.perturb(clique_scores, "raw_score")

                outer_scores = self.perturb(outer_scores)
                outer_scores = self.perturb(outer_scores, "raw_score")

                total_kde = scipy.stats.gaussian_kde(outer_scores.raw_score, bw_method='silverman')
                log_file.write("""\
\t\t\tOuter KDE: {'shape': %s, 'covariance': %s, 'inv_cov': %s, '_norm_factor': %s}
""" % (total_kde.dataset.shape, total_kde.covariance[0][0], total_kde.inv_cov[0][0], total_kde._norm_factor))

                clique_kde = scipy.stats.gaussian_kde(clique_scores.raw_score, bw_method='silverman')
                log_file.write("""\
\t\t\tClique KDE: {'shape': %s, 'covariance': %s, 'inv_cov': %s,  '_norm_factor': %s}
""" % (clique_kde.dataset.shape, clique_kde.covariance[0][0], clique_kde.inv_cov[0][0], clique_kde._norm_factor))

                clique_resample = clique_kde.resample(10000)  # ToDo: figure out how to control this with r_seed!
                clique95 = [np.percentile(clique_resample, 2.5), np.percentile(clique_resample, 97.5)]
                log_file.write("\t\t\tclique95: %s\n" % clique95)

                integrated = total_kde.integrate_box_1d(clique95[0], clique95[1])
                log_file.write("\t\t\tintegrated: %s\n" % integrated)
                if integrated < 0.05:
                    log_file.write("\t\t\tPASS\n\n")
                    seqs_to_remove += clique_ids
                    results.append([clique_ids, clique_scores])
                else:
                    log_file.write("\t\t\tFAIL\n\n")

        # After all that, no significant cliques to spin off as independent clusters...
        if not seqs_to_remove:
            log_file.write("\tTERMINATED: No significant cliques identified.\n\n")
            with LOGGING_LOCK:
                with open(RUNTIMELOG, "a") as ofile:
                    ofile.write("%s%s\trbhc TERM no-cliq\n" % (log_data, time.time() - STARTTIME))
            return [self]

        # Look for any overlap between the cliques identified for each taxon and merge them together
        if len(results) > 1:
            log_file.write("\t\tChecking if new cliques can combine\n")
        combined = []
        while results:
            clique_i = results[0]
            drop_j_indx = []
            for indx, clique_j in enumerate(results[1:]):
                log_file.write("\t\t%s - %s  " % (sorted(clique_i[0]), sorted(clique_j[0])))
                if list(set(clique_i[0]) & set(clique_j[0])):
                    log_file.write("YES\n")
                    clique_i[0] = set(clique_i[0] + clique_j[0])
                    clique_i[0] = sorted(list(clique_i[0]))
                    clique_i[1] = self.pull_scores_subgraph(clique_i[0])
                    drop_j_indx.append(indx + 1)
                else:
                    log_file.write("NO\n")
            combined.append(clique_i)
            for indx in sorted(drop_j_indx, reverse=True):
                del results[indx]
            del results[0]
        remaining_seqs = self.seq_ids
        for seq in set(seqs_to_remove):
            del remaining_seqs[remaining_seqs.index(seq)]

        # Do not leave orphans by spinning off cliques
        if len(remaining_seqs) in [1, 2]:
            log_file.write("\tTERMINATED: Spinning off cliques would orphan %s.\n\n" % " and ".join(remaining_seqs))
            with LOGGING_LOCK:
                with open(RUNTIMELOG, "a") as ofile:
                    ofile.write("%s%s\trbhc TERM orphans\n" % (log_data, time.time() - STARTTIME))
            return [self]

        for indx, result in enumerate(combined):
            cluster_ids, cluster_sim_scores = result
            cluster = Cluster(cluster_ids, sim_scores=cluster_sim_scores, taxa_sep=self.taxa_sep,
                              parent=self)
            cluster.set_name()
            results.append(cluster)

        if remaining_seqs:
            sim_scores = self.pull_scores_subgraph(remaining_seqs)

            remaining_cluster = Cluster(remaining_seqs, sim_scores=sim_scores, parent=self,
                                        taxa_sep=self.taxa_sep)
            remaining_cluster.set_name()
            results.append(remaining_cluster)
        log_file.write("\tCliques identified and spun off:\n\t\t%s\n\n" %
                       "\n\t\t".join([str(res.seq_ids) for res in results]))
        with LOGGING_LOCK:
            with open(RUNTIMELOG, "a") as ofile:
                ofile.write("%s%s\trbhc identified\n" % (log_data, time.time() - STARTTIME))
        return results

    def __len__(self):
        return len(self.seq_ids)

    def __str__(self):
        return str(self.seq_ids)


def cluster2database(cluster, sql_broker, alignment):
    """
    Update the database with a cluster
    :param cluster: Cluster object
    :param sql_broker: A running helpers.SQLiteBroker object
    :param alignment: An alignment as an AlignBuddy object or string
    :return:
    """
    sql_broker.query("""INSERT OR IGNORE INTO data_table (hash, seq_ids, alignment, graph, cluster_score)
                        VALUES ('{0}', '{1}', '{2}', '{3}', '{4}')
                        """.format(cluster.seq_id_hash, cluster.seq_ids_str, str(alignment),
                                   cluster.sim_scores.to_csv(header=None, index=False), cluster.score()))
    return


# ################ PSI-PRED FUNCTIONS ################ #
def mc_psi_pred(seq_obj, args):
    outdir = args[0]
    if os.path.isfile("{0}{1}{2}.ss2".format(outdir, os.sep, seq_obj.id)):
        return
    result = run_psi_pred(seq_obj)
    with open("{0}{1}{2}.ss2".format(outdir, os.sep, seq_obj.id), "w") as ofile:
        ofile.write(result)
    return


def run_psi_pred(seq_rec):
    temp_dir = br.TempDir()
    pwd = os.getcwd()
    psipred_dir = os.path.abspath("%s%spsipred" % (SCRIPT_PATH, os.sep))
    os.chdir(temp_dir.path)
    with open("sequence.fa", "w") as ofile:
        ofile.write(seq_rec.format("fasta"))

    if shutil.which("psipred"):
        command = '''\
seq2mtx sequence.fa > {1}{3}{2}.mtx;
psipred {1}{3}{2}.mtx {0}{3}data{3}weights.dat {0}{3}data{3}weights.dat2 {0}{3}data{3}weights.dat3 > {1}{3}{2}.ss;
psipass2 {0}{3}data{3}weights_p2.dat 1 1.0 1.0 {1}{3}{2}.ss2 {1}{3}{2}.ss > {1}{3}{2}.horiz;
'''.format(psipred_dir, temp_dir.path, seq_rec.id, os.sep)

    else:
        data_weights = "{0}{1}data{1}weights".format(psipred_dir, os.sep)
        command = '''\
    {0}{3}bin{3}seq2mtx sequence.fa > {1}{3}{2}.mtx;
    {0}{3}bin{3}psipred {1}{3}{2}.mtx {4}.dat {4}.dat2 {4}.dat3 > {1}{3}{2}.ss;
    {0}{3}bin{3}psipass2 {4}_p2.dat 1 1.0 1.0 {1}{3}{2}.ss2 {1}{3}{2}.ss > {1}{3}{2}.horiz;
    '''.format(psipred_dir, temp_dir.path, seq_rec.id, os.sep, data_weights)

    Popen(command, shell=True).wait()
    os.chdir(pwd)
    with open("%s%s%s.ss2" % (temp_dir.path, os.sep, seq_rec.id), "r") as ifile:
        result = ifile.read()
    return result


def read_ss2_file(path):
    ss_file = pd.read_csv(path, comment="#", header=None, delim_whitespace=True)
    ss_file.columns = ["indx", "aa", "ss", "coil_prob", "helix_prob", "sheet_prob"]
    return ss_file


def compare_psi_pred(psi1_df, psi2_df):
    num_gaps = 0
    ss_score = 0
    for row1 in psi1_df.itertuples():
        row2 = psi2_df.loc[psi2_df["indx"] == row1.indx]
        if not row2.empty:
            row_score = 0
            row_score += 1 - abs(float(row1.coil_prob) - float(row2.coil_prob))
            row_score += 1 - abs(float(row1.helix_prob) - float(row2.helix_prob))
            row_score += 1 - abs(float(row1.sheet_prob) - float(row2.sheet_prob))
            ss_score += row_score / 3
        else:
            num_gaps += 1
    align_len = len(psi2_df) + num_gaps
    ss_score /= align_len
    return ss_score
# ################ END PSI-PRED FUNCTIONS ################ #


def orthogroup_caller(master_cluster, cluster_list, seqbuddy, sql_broker, progress, outdir, psi_pred_ss2_dfs,
                      steps=1000, chains=3, walkers=2, quiet=True, taxa_sep="-", r_seed=None, convergence=None):
    """
    Run MCMCMC on MCL to find the best orthogroups
    :param master_cluster: The group to be subdivided
    :type master_cluster: Cluster
    :param cluster_list: When a sequence_ids is finalized after recursion, it is appended to this list
    :param seqbuddy: The sequences that are included in the master sequence_ids
    :param sql_broker: Multithread SQL broker that can be queried
    :param progress: Progress class
    :param outdir: where are files being written to?
    :param psi_pred_ss2_dfs: OrdredDict of all ss2 dataframes with record IDs as key
    :param steps: How many MCMCMC iterations to run TODO: calculate this on the fly
    :param chains: Number of MCMCMC chains to spin off
    :param walkers: Number of Metropolis-Hastings walkers per chain
    :param quiet: Suppress StdErr
    :param taxa_sep: The string that separates taxon names from gene names
    :param r_seed: Set the random generator seed value
    :param convergence: Set minimum Gelman-Rubin PSRF value for convergence
    :return: list of sequence_ids objects
    """
    def save_cluster(end_message=None):
        _log_data = "%s\t%s\t" % (os.getpid(), time.time() - STARTTIME)
        cluster_list.append(master_cluster)
        if not os.path.isfile(os.path.join(temp_dir.path, "best_group")):
            with open(os.path.join(temp_dir.path, "best_group"), "w") as _ofile:
                _ofile.write('\t'.join(master_cluster.seq_ids))
        if end_message:
            with open(os.path.join(temp_dir.path, "end_message.log"), "w") as _ofile:
                _ofile.write(end_message + "\n")

        if not os.path.isdir(os.path.join(outdir, "mcmcmc", master_cluster.name())):
            temp_dir.save(os.path.join(outdir, "mcmcmc", master_cluster.name()))
        _, alignment = create_all_by_all_scores(seqbuddy, psi_pred_ss2_dfs, sql_broker, quiet=True)
        alignment.write(os.path.join(outdir, "alignments", master_cluster.name()))
        master_cluster.sim_scores.to_csv(os.path.join(outdir, "sim_scores", "%s.scores" % master_cluster.name()),
                                         header=None, index=False, sep="\t")
        update = len(master_cluster.seq_ids) if not master_cluster.subgroup_counter else 0
        progress.update("placed", update)
        with LOGGING_LOCK:
            with open(RUNTIMELOG, "a") as ofile:
                ofile.write("%s%s\tsave_cluster()\n" % (_log_data, time.time() - STARTTIME))
        return

    rand_gen = Random(r_seed)
    master_cluster.set_name()
    temp_dir = br.TempDir()
    convergence = GELMAN_RUBIN if convergence is None else float(convergence)

    # If there are no paralogs in the cluster, then it is already at its highest score and MCL is unnecessary
    keep_going = False
    for taxon, genes in master_cluster.taxa.items():
        if len(genes) > 1:
            keep_going = True
            break
    if not keep_going:
        save_cluster("No paralogs")
        return cluster_list
    log_data = "%s\t%s\t" % (os.getpid(), time.time() - STARTTIME)
    inflation_var = mcmcmc.Variable("I", 1.1, 20, r_seed=rand_gen.randint(1, 999999999999999))
    gq_var = mcmcmc.Variable("gq", min(master_cluster.sim_scores.score), max(master_cluster.sim_scores.score),
                             r_seed=rand_gen.randint(1, 999999999999999))
    with LOGGING_LOCK:
        with open(RUNTIMELOG, "a") as ofile:
            ofile.write("%s%s\tmcmcmc setup\n" % (log_data, time.time() - STARTTIME))
    # I know what the best and worst possible scores are, so let MCMCMC know (better for calculating acceptance rates)
    # The worst score possible would be all genes in each taxa segregated.
    worst_possible_score = 0
    for taxon, seq_ids in master_cluster.taxa.items():
        bad_clust = Cluster(seq_ids, master_cluster.pull_scores_subgraph(seq_ids), parent=master_cluster)
        worst_possible_score += bad_clust.score()

    # The best score would be perfect separation of taxa
    log_data = "%s\t%s\t" % (os.getpid(), time.time() - STARTTIME)
    sub_clusters = [[]]
    for taxon, genes in master_cluster.taxa.items():
        for indx, gene in enumerate(genes):
            if len(sub_clusters) > indx:
                sub_clusters[indx].append(gene)
            else:
                sub_clusters.append([gene])
    with LOGGING_LOCK:
        with open(RUNTIMELOG, "a") as ofile:
            ofile.write("%s%s\tmake sub_clusters list\n" % (log_data, time.time() - STARTTIME))
    best_possible_score = 0
    for seq_ids in sub_clusters:
        subcluster = Cluster(seq_ids, master_cluster.pull_scores_subgraph(seq_ids), parent=master_cluster)
        best_possible_score += subcluster.score()

    if best_possible_score == worst_possible_score:
        return cluster_list

    open(os.path.join(temp_dir.path, "max.txt"), "w").close()
    mcmcmc_params = ["%s" % temp_dir.path, seqbuddy, master_cluster,
                     taxa_sep, sql_broker, psi_pred_ss2_dfs, progress, chains * (walkers + 2)]
    mcmcmc_factory = mcmcmc.MCMCMC([inflation_var, gq_var], mcmcmc_mcl, steps=steps, sample_rate=1, quiet=quiet,
                                   num_walkers=walkers, num_chains=chains, convergence=convergence,
                                   outfiles=os.path.join(temp_dir.path, "mcmcmc_out"), params=mcmcmc_params,
                                   include_lava=True, include_ice=True, r_seed=rand_gen.randint(1, 999999999999999),
                                   min_max=(worst_possible_score, best_possible_score))

    mcmcmc_factory.reset_params([temp_dir.path, seqbuddy, master_cluster,
                                 taxa_sep, sql_broker, psi_pred_ss2_dfs, progress, chains * (walkers + 2)])

    log_data = "%s\t%s\t" % (os.getpid(), time.time() - STARTTIME)
    mcmcmc_factory.run()
    with LOGGING_LOCK:
        with open(RUNTIMELOG, "a") as ofile:
            ofile.write("%s%s\tmcmcmc_factor.run()\n" % (log_data, time.time() - STARTTIME))

    log_data = "%s\t%s\t" % (os.getpid(), time.time() - STARTTIME)
    best_score = pd.DataFrame()
    for indx in range(len(mcmcmc_factory.chains)):
        mcmcmc_output = pd.read_csv(os.path.join(temp_dir.path, "mcmcmc_out_%s.csv" % (indx+1)), "\t", index_col=False)
        result = mcmcmc_output.loc[mcmcmc_output["result"] == mcmcmc_output["result"].max()]
        best_score = result if best_score.empty or result["result"].iloc[0] > best_score["result"].iloc[0] \
            else best_score
    with LOGGING_LOCK:
        with open(RUNTIMELOG, "a") as ofile:
            ofile.write("%s%s\tcreate best_score df\n" % (log_data, time.time() - STARTTIME))

    if round(best_score["result"].iloc[0], 8) <= round(master_cluster.score(), 8):
        save_cluster("New best score of %s is less than master cluster at %s"
                     % (best_score["result"].iloc[0], master_cluster.score()))
        return cluster_list

    mcl_obj = helpers.MarkovClustering(master_cluster.sim_scores, inflation=best_score["I"].iloc[0],
                                       edge_sim_threshold=best_score["gq"].iloc[0])
    mcl_obj.run()
    progress.update('mcl_runs', 1)
    mcl_clusters = mcl_obj.clusters

    # Write out the actual best clusters
    best_clusters = ['\t'.join(cluster) for cluster in mcl_clusters]
    with open(os.path.join(temp_dir.path, "best_group"), "w") as ofile:
        ofile.write('\n'.join(best_clusters))

    recursion_clusters = []
    for sub_cluster in mcl_clusters:
        cluster_ids_hash = helpers.md5_hash(", ".join(sorted(sub_cluster)))
        if len(sub_cluster) == 1:
            sim_scores = pd.DataFrame(columns=["seq1", "seq2", "subsmat", "psi", "raw_score", "score"])
        else:
            # All mcl sub clusters are written to database in mcmcmc_mcl(), so no need to check if exists
            graph = sql_broker.query("SELECT (graph) FROM data_table WHERE hash='{0}'".format(cluster_ids_hash))[0][0]
            sim_scores = pd.read_csv(StringIO(graph), index_col=False, header=None)
            sim_scores.columns = ["seq1", "seq2", "subsmat", "psi", "raw_score", "score"]

        sub_cluster = Cluster(sub_cluster, sim_scores=sim_scores, parent=master_cluster,
                              taxa_sep=taxa_sep, r_seed=rand_gen.randint(1, 999999999999999))
        if sub_cluster.seq_id_hash == master_cluster.seq_id_hash:  # This shouldn't ever happen
            raise ArithmeticError("The sub_cluster and master_cluster are the same, but are returning different "
                                  "scores\nsub-cluster score: %s, master score: %s\n%s"
                                  % (best_score["result"].iloc[0], master_cluster.score(),
                                     sub_cluster.seq_id_hash))
        sub_cluster.set_name()
        if len(sub_cluster) in [1, 2]:
            cluster_list.append(sub_cluster)
            continue
        recursion_clusters.append(sub_cluster)

    for sub_cluster in recursion_clusters:
        seqbuddy_copy = Sb.make_copy(seqbuddy)
        seqbuddy_copy = Sb.pull_recs(seqbuddy_copy, ["^%s$" % rec_id for rec_id in sub_cluster.seq_ids])

        sub_cluster.collapse()

        # Recursion... Reassign cluster_list, as all clusters are returned at the end of a call to orthogroup_caller
        cluster_list = orthogroup_caller(sub_cluster, cluster_list, seqbuddy=seqbuddy_copy, sql_broker=sql_broker,
                                         progress=progress, outdir=outdir, steps=steps, quiet=quiet, chains=chains,
                                         walkers=walkers, taxa_sep=taxa_sep, convergence=convergence,
                                         r_seed=rand_gen.randint(1, 999999999999999), psi_pred_ss2_dfs=psi_pred_ss2_dfs)

    save_cluster("Sub clusters returned")
    return cluster_list


class Progress(object):
    def __init__(self, outdir, base_cluster):
        self.outdir = outdir
        with open(os.path.join(self.outdir, ".progress"), "w") as progress_file:
            _progress = {"mcl_runs": 0, "placed": 0, "total": len(base_cluster)}
            json.dump(_progress, progress_file)

    def update(self, key, value):
        with PROGRESS_LOCK:
            with open(os.path.join(self.outdir, ".progress"), "r") as ifile:
                _progress = json.load(ifile)
                _progress[key] += value
            with open(os.path.join(self.outdir, ".progress"), "w") as _ofile:
                json.dump(_progress, _ofile)
        return

    def read(self):
        with PROGRESS_LOCK:
            with open(os.path.join(self.outdir, ".progress"), "r") as ifile:
                return json.load(ifile)

    def __str__(self):
        _progress = self.read()
        return "MCL runs processed: %s. Sequences placed: %s/%s. Run time: " \
               % (_progress['mcl_runs'], _progress['placed'], _progress['total'])


def mcmcmc_mcl(args, params):
    """
    Function passed to mcmcmcm.MCMCMC that will execute MCL and return the final cluster scores
    :param args: Sample values to run MCL with and a random seed [inflation, gq, r_seed]
    :param params: List of parameters (see below for unpacking assignment)
    :return:
    """
    inflation, gq, r_seed = args
    exter_tmp_dir, seqbuddy, parent_cluster, taxa_sep, \
        sql_broker, psi_pred_ss2_dfs, progress, expect_num_results = params
    rand_gen = Random(r_seed)
    log_data = "%s\t%s\t" % (os.getpid(), time.time() - STARTTIME)
    mcl_obj = helpers.MarkovClustering(parent_cluster.sim_scores, inflation=inflation, edge_sim_threshold=gq)
    mcl_obj.run()
    with LOGGING_LOCK:
        with open(RUNTIMELOG, "a") as ofile:
            ofile.write("%s%s\tmcmcmc_mcl mcl_obj.run()\n" % (log_data, time.time() - STARTTIME))

    log_data = "%s\t%s\t" % (os.getpid(), time.time() - STARTTIME)
    progress.update('mcl_runs', 1)
    clusters = mcl_obj.clusters
    # Order the clusters so the big jobs are queued up front.
    clusters = sorted(clusters, key=lambda x: len(x), reverse=True)
    score = 0

    child_list = OrderedDict()
    for indx, cluster_ids in enumerate(clusters):
        sb_copy = Sb.make_copy(seqbuddy)
        sb_copy = Sb.pull_recs(sb_copy, "|".join(["^%s$" % rec_id for rec_id in cluster_ids]))
        # Queue jobs if appropriate
        if WORKER_DB and os.path.isfile(WORKER_DB) and len(cluster_ids) >= MIN_SIZE_TO_WORKER:
            p = Process(target=mc_create_all_by_all_scores, args=(sb_copy, [psi_pred_ss2_dfs, sql_broker]))
            p.start()
            seq_ids = sorted([rec.id for rec in sb_copy.records])
            seq_id_hash = helpers.md5_hash(", ".join(seq_ids))
            child_list[seq_id_hash] = [p, indx, cluster_ids]
        else:
            sim_scores, alb_obj = create_all_by_all_scores(sb_copy, psi_pred_ss2_dfs, sql_broker, quiet=True)
            cluster = Cluster(cluster_ids, sim_scores, parent=parent_cluster, taxa_sep=taxa_sep,
                              r_seed=rand_gen.randint(1, 999999999999999))
            clusters[indx] = cluster
            score += cluster.score()
    with LOGGING_LOCK:
        with open(RUNTIMELOG, "a") as ofile:
            ofile.write("%s%s\tmcmcmc_mcl calc score local\n" % (log_data, time.time() - STARTTIME))

    log_data = "%s\t%s\t" % (os.getpid(), time.time() - STARTTIME)
    # wait for remaining processes to complete
    while len(child_list) > 0:
        for _name, args in child_list.items():
            child, indx, cluster_ids = args
            if child.is_alive():
                continue
            else:
                query = sql_broker.query("SELECT graph, alignment FROM data_table WHERE hash='%s'" % _name)
                if query and len(query[0]) == 2:
                    sim_scores, alignment = query[0]
                    alignment = Alb.AlignBuddy(alignment, in_format="fasta")
                    if len(alignment.records()) == 1:
                        sim_scores = pd.DataFrame(columns=["seq1", "seq2", "subsmat", "psi", "raw_score", "score"])
                    else:
                        sim_scores = pd.read_csv(StringIO(sim_scores), index_col=False, header=None)
                        sim_scores.columns = ["seq1", "seq2", "subsmat", "psi", "raw_score", "score"]

                    cluster = Cluster(cluster_ids, sim_scores, parent=parent_cluster, taxa_sep=taxa_sep,
                                      r_seed=rand_gen.randint(1, 999999999999999))
                    clusters[indx] = cluster
                    score += cluster.score()
                    del child_list[_name]
                    break
    with LOGGING_LOCK:
        with open(RUNTIMELOG, "a") as ofile:
            ofile.write("%s%s\twait child_list\n" % (log_data, time.time() - STARTTIME))

    log_data = "%s\t%s\t" % (os.getpid(), time.time() - STARTTIME)
    with LOCK:
        with LOGGING_LOCK:
            with open(RUNTIMELOG, "a") as ofile:
                ofile.write("%s%s\tmcmcmc_mcl fetch LOCK\n" % (log_data, time.time() - STARTTIME))

        log_data = "%s\t%s\t" % (os.getpid(), time.time() - STARTTIME)
        with open(os.path.join(exter_tmp_dir, "max.txt"), "r") as ifile:
            results = ifile.readlines()
            results = [result.strip() for result in results]
            results.append(",".join([cluster.seq_id_hash for cluster in clusters]))
            results = sorted(results)

        with open(os.path.join(exter_tmp_dir, "max.txt"), "w") as ofile:
            ofile.write("\n".join(results))

    if len(results) == expect_num_results:
        best_score = None
        best_clusters = []  # Hopefully just find a single best set of cluster, but could be more
        for clusters in results:
            score_sum = 0
            cluster_ids = []
            for cluster in clusters.split(","):
                sql_query = sql_broker.query("SELECT seq_ids, graph FROM data_table WHERE hash='%s'" % cluster)
                seq_ids = sql_query[0][0].split(", ")
                cluster_ids.append(sql_query[0][0])
                if len(seq_ids) == 1:
                    sim_scores = pd.DataFrame(columns=["seq1", "seq2", "subsmat", "psi", "raw_score", "score"])
                else:
                    sim_scores = pd.read_csv(StringIO(sql_query[0][1]), index_col=False, header=None)

                cluster = Cluster(seq_ids, sim_scores, parent=parent_cluster, taxa_sep=taxa_sep,
                                  r_seed=rand_gen.randint(1, 999999999999))
                score_sum += cluster.score()
            if score_sum == best_score:
                best_clusters.append(cluster_ids)
            elif best_score is None or score_sum > best_score:
                best_clusters = [cluster_ids]
                best_score = score_sum

        best_clusters = [cluster.replace(', ', '\t') for cluster in best_clusters[0]]
        with LOCK:
            with open(os.path.join(exter_tmp_dir, "best_group"), "w") as ofile:
                ofile.write('\n'.join(best_clusters))
            open(os.path.join(exter_tmp_dir, "max.txt"), "w").close()
    elif len(results) > expect_num_results:  # This should never be able to happen
        raise ValueError("More results written to max.txt than expect_num_results")
    with LOGGING_LOCK:
        with open(RUNTIMELOG, "a") as ofile:
            ofile.write("%s%s\tmcmcmc_mcl release LOCK\n" % (log_data, time.time() - STARTTIME))
    return score


def parse_mcl_clusters(path):
    log_data = "%s\t%s\t" % (os.getpid(), time.time() - STARTTIME)
    with open(path, "r") as ifile:
        clusters = ifile.read()
    clusters = clusters.strip().split("\n")
    clusters = [cluster.strip().split("\t") for cluster in clusters]
    with LOGGING_LOCK:
        with open(RUNTIMELOG, "a") as ofile:
            ofile.write("%s%s\tparse_mcl_clusters()\n" % (log_data, time.time() - STARTTIME))
    return clusters


def write_mcl_clusters(clusters, path):
    clusters_strings = ["\t".join(cluster.seq_ids) for cluster in clusters]
    with open(path, "w") as ofile:
        ofile.write("\n".join(clusters_strings))
    return


def check_sequences(seqbuddy, taxa_sep):
    log_data = "%s\t%s\t" % (os.getpid(), time.time() - STARTTIME)
    logging.warning("Checking that the format of all sequence ids matches 'taxa%sgene'" % taxa_sep)
    failures = []
    for rec in seqbuddy.records:
        rec_id = rec.id.split(taxa_sep)
        if len(rec_id) != 2:
            failures.append(rec.id)
    with LOGGING_LOCK:
        with open(RUNTIMELOG, "a") as ofile:
            ofile.write("%s%s\tcheck_sequences()_True\n" % (log_data, time.time() - STARTTIME))
    if failures:
        logging.error("Malformed sequence id(s): '%s'\nThe taxa separator character is currently set to '%s',\n"
                      " which can be changed with the '-ts' flag" % (", ".join(failures), taxa_sep))
        return False
    else:
        logging.warning("    %s sequences PASSED" % len(seqbuddy))
        return True


class HeartBeat(object):
    def __init__(self, hbdb_path, pulse_rate, dummy=False):
        self.hbdb_path = hbdb_path
        self.pulse_rate = pulse_rate
        self.master_id = None
        self.running_process = None
        self.dummy = dummy
        if not dummy:
            with helpers.ExclusiveConnect(self.hbdb_path, "LN%s" % getframeinfo(currentframe()).lineno) as cursor:
                try:
                    cursor.execute('CREATE TABLE heartbeat (thread_id INTEGER PRIMARY KEY AUTOINCREMENT, '
                                   'thread_type TEXT, pulse INTEGER)')
                except sqlite3.OperationalError:
                    pass

    def _run(self, check_file_path):
        if self.dummy:
            return
        split_time = time.time()
        with helpers.ExclusiveConnect(self.hbdb_path, "LN%s" % getframeinfo(currentframe()).lineno) as cursor:
            cursor.execute("UPDATE heartbeat SET pulse=%s WHERE thread_id=%s" % (round(time.time()), self.master_id))
        while True:
            with open("%s" % check_file_path, "r") as ifile:
                ifile_content = ifile.read()
            if ifile_content != "Running":
                break

            if split_time < (time.time() - self.pulse_rate):
                log_data = "%s\t%s\t" % (os.getpid(), time.time() - STARTTIME)
                with helpers.ExclusiveConnect(self.hbdb_path, "LN%s" % getframeinfo(currentframe()).lineno) as cursor:
                    cursor.execute("UPDATE heartbeat SET pulse=%s "
                                   "WHERE thread_id=%s" % (round(time.time() + cursor.lag), self.master_id))
                split_time = time.time()
                with LOGGING_LOCK:
                    with open(RUNTIMELOG, "a") as ofile:
                        ofile.write("%s%s\theartbeat pulse\n" % (log_data, time.time() - STARTTIME))
            time.sleep(random())
        return

    def start(self):
        if self.dummy:
            return
        log_data = "%s\t%s\t" % (os.getpid(), time.time() - STARTTIME)
        if self.running_process:
            self.end()
        tmp_file = br.TempFile()
        tmp_file.write("Running")
        with helpers.ExclusiveConnect(self.hbdb_path, "LN%s" % getframeinfo(currentframe()).lineno) as cursor:
            cursor.execute("INSERT INTO heartbeat (thread_type, pulse) "
                           "VALUES ('master', %s)" % round(time.time()))
            self.master_id = cursor.lastrowid
        p = Process(target=self._run, args=(tmp_file.path,))
        p.daemon = 1
        p.start()
        self.running_process = [tmp_file, p]
        with LOGGING_LOCK:
            with open(RUNTIMELOG, "a") as ofile:
                ofile.write("%s%s\theartbeat start\n" % (log_data, time.time() - STARTTIME))
        return

    def end(self):
        if self.dummy:
            return
        log_data = "%s\t%s\t" % (os.getpid(), time.time() - STARTTIME)
        if not self.running_process:
            return
        self.running_process[0].clear()
        while self.running_process[1].is_alive():
            continue
        self.running_process = None
        with helpers.ExclusiveConnect(self.hbdb_path, "LN%s" % getframeinfo(currentframe()).lineno) as cursor:
            cursor.execute("DELETE FROM heartbeat WHERE thread_id=%s" % self.master_id)
        self.master_id = None
        with LOGGING_LOCK:
            with open(RUNTIMELOG, "a") as ofile:
                ofile.write("%s%s\theartbeat end\n" % (log_data, time.time() - STARTTIME))
        return


# ################ SCORING FUNCTIONS ################ #
def mc_create_all_by_all_scores(seqbuddy, args):
    psi_pred_ss2_dfs, sql_broker = args
    create_all_by_all_scores(seqbuddy, psi_pred_ss2_dfs, sql_broker, quiet=True)
    return


def create_all_by_all_scores(seqbuddy, psi_pred_ss2_dfs, sql_broker, gap_open=GAP_OPEN,
                             gap_extend=GAP_EXTEND, quiet=False):
    """
    Generate a multiple sequence alignment and pull out all-by-all similarity graph
    :param seqbuddy: AlignBuddy object
    :param psi_pred_ss2_dfs: OrderedDict of {seqID: ss2 dataframes}
    :param sql_broker: Active broker object to search/update SQL database
    :param gap_open: Gap initiation penalty
    :param gap_extend: Gap extension penalty
    :param quiet: Supress multicore output
    :return:
    """
    log_data = "%s\t%s\t" % (os.getpid(), time.time() - STARTTIME)
    seq_ids = sorted([rec.id for rec in seqbuddy.records])
    seq_id_hash = helpers.md5_hash(", ".join(seq_ids))

    if len(seqbuddy) == 1:
        sim_scores = pd.DataFrame(data=None, columns=["seq1", "seq2", "subsmat", "psi", "raw_score", "score"])
        alignment = Alb.AlignBuddy(str(seqbuddy), in_format="fasta")
        cluster2database(Cluster(seq_ids, sim_scores), sql_broker, alignment)
        with LOGGING_LOCK:
            with open(RUNTIMELOG, "a") as ofile:
                ofile.write("%s%s\tall_by_all len=1\n" % (log_data, time.time() - STARTTIME))
        return sim_scores, alignment

    # Grab from the database first, if the data exists there already
    query = sql_broker.query("SELECT graph, alignment FROM data_table WHERE hash='%s'" % seq_id_hash)
    if query and len(query[0]) == 2:
        sim_scores, alignment = query[0]
        sim_scores = pd.read_csv(StringIO(sim_scores), index_col=False, header=None)
        sim_scores.columns = ["seq1", "seq2", "subsmat", "psi", "raw_score", "score"]
        with LOGGING_LOCK:
            with open(RUNTIMELOG, "a") as ofile:
                ofile.write("%s%s\tall_by_all from DB\n" % (log_data, time.time() - STARTTIME))

        return sim_scores, Alb.AlignBuddy(alignment, in_format="fasta")

    # Try to feed the job to independent workers
    if WORKER_DB and os.path.isfile(WORKER_DB) and len(seq_ids) > MIN_SIZE_TO_WORKER:
        heartbeat = HeartBeat(HEARTBEAT_DB, MASTER_PULSE)
        heartbeat.start()

        run_worker = True

        with helpers.ExclusiveConnect(HEARTBEAT_DB, "LN%s" % getframeinfo(currentframe()).lineno) as cursor:
            workers = cursor.execute("SELECT * FROM heartbeat "
                                     "WHERE thread_type='worker' "
                                     "AND pulse>%s" % (time.time() - MAX_WORKER_WAIT - cursor.lag)).fetchone()

        if workers:
            with helpers.ExclusiveConnect(WORKER_DB, "LN%s" % getframeinfo(currentframe()).lineno) as cursor:
                # Make sure the job hasn't already been submitted or completed)
                complete_check = cursor.execute("SELECT hash FROM complete WHERE hash='%s'" % seq_id_hash).fetchone()
                queue_check = cursor.execute("SELECT hash FROM queue WHERE hash='%s'" % seq_id_hash).fetchone()
                processing_check = cursor.execute("SELECT hash FROM processing WHERE hash='%s'"
                                                  % seq_id_hash).fetchone()

                if not complete_check and not queue_check and not processing_check:
                    if not os.path.isfile("%s/%s.seqs" % (WORKER_OUT, seq_id_hash)):
                        seqbuddy.write("%s/%s.seqs" % (WORKER_OUT, seq_id_hash), out_format="fasta")
                    cursor.execute("INSERT INTO queue (hash, psi_pred_dir, master_id) "
                                   "VALUES ('%s', '%s', %s)" %
                                   (seq_id_hash, PSIPREDDIR, heartbeat.master_id))

                cursor.execute("INSERT INTO waiting (hash, master_id) VALUES ('%s', %s)"
                               % (seq_id_hash, heartbeat.master_id))
        else:
            run_worker = False

        with LOGGING_LOCK:
            with open(RUNTIMELOG, "a") as ofile:
                ofile.write("%s%s\tall_by_all setup\n" % (log_data, time.time() - STARTTIME))

        log_data = "%s\t%s\t" % (os.getpid(), time.time() - STARTTIME)

        while run_worker:
            query = sql_broker.query("SELECT graph, alignment FROM data_table WHERE hash='%s'" % seq_id_hash)
            if query and len(query[0]) == 2:
                sim_scores, alignment = query[0]
                sim_scores = pd.read_csv(StringIO(sim_scores), index_col=False, header=None)
                sim_scores.columns = ["seq1", "seq2", "subsmat", "psi", "raw_score", "score"]
                with helpers.ExclusiveConnect(WORKER_DB, "LN%s" % getframeinfo(currentframe()).lineno) as cursor:
                    waiting_check = cursor.execute("SELECT * FROM waiting WHERE hash='%s'" % seq_id_hash).fetchall()
                    if len(waiting_check) <= 1:
                        cursor.execute("DELETE FROM complete WHERE hash='%s'" % seq_id_hash)
                    cursor.execute("DELETE FROM waiting WHERE hash='%s' AND master_id=%s"
                                   % (seq_id_hash, heartbeat.master_id))
                heartbeat.end()
                with LOGGING_LOCK:
                    with open(RUNTIMELOG, "a") as ofile:
                        ofile.write("%s%s\tall_by_all run_worker\n" % (log_data, time.time() - STARTTIME))
                return sim_scores, Alb.AlignBuddy(alignment, in_format="fasta")

            ######################

            finished = True if os.path.isfile("%s/%s.graph" % (WORKER_OUT, seq_id_hash)) \
                and os.path.isfile("%s/%s.align" % (WORKER_OUT, seq_id_hash)) else False

            # Occasionally check to make sure the job is still active
            if not finished and random() > 0.75:
                with helpers.ExclusiveConnect(WORKER_DB, "LN%s" % getframeinfo(currentframe()).lineno) as cursor:
                    complete_check = cursor.execute("SELECT * FROM complete WHERE hash='%s'" % seq_id_hash).fetchone()
                    if not complete_check:
                        queue_check = cursor.execute("SELECT * FROM queue "
                                                     "WHERE hash='%s'" % seq_id_hash).fetchone()
                        processing_check = cursor.execute("SELECT * FROM processing "
                                                          "WHERE hash='%s'" % seq_id_hash).fetchone()

<<<<<<< HEAD
                        with helpers.ExclusiveConnect(HEARTBEAT_DB, "LN%s" % getframeinfo(currentframe()).lineno) \
                                as hb_cursor:
=======
                        with helpers.ExclusiveConnect(HEARTBEAT_DB, priority=True) as hb_cursor:
>>>>>>> 0fdd5b0a
                            min_pulse = time.time() - (MAX_WORKER_WAIT * 3) - hb_cursor.lag
                            worker_heartbeat_check = hb_cursor.execute("SELECT * FROM heartbeat "
                                                                       "WHERE thread_type='worker' AND pulse>%s"
                                                                       % min_pulse).fetchall()

                        # No workers are still around. Time to kill everything and move on serially
                        if not worker_heartbeat_check:
                            cursor.execute("DELETE FROM queue WHERE master_id=%s" % heartbeat.master_id)
                            cursor.execute("DELETE FROM processing WHERE master_id=%s" % heartbeat.master_id)
                            cursor.execute("DELETE FROM waiting WHERE master_id=%s" % heartbeat.master_id)
                            try:
                                os.remove("%s/%s.seqs" % (WORKER_OUT, seq_id_hash))
                            except FileNotFoundError:
                                pass
                            with LOGGING_LOCK:
                                with open(RUNTIMELOG, "a") as ofile:
                                    ofile.write("%s%s\tall_by_all run_worker lost\n" % (log_data, time.time() - STARTTIME))
                            break

                        if processing_check:
                            # Make sure the respective worker is still alive to finish processing this job
                            workers = [(thread_id, pulse) for thread_id, thread_type, pulse in worker_heartbeat_check]
                            workers = OrderedDict(workers)
                            worker_id = processing_check[1]
                            if worker_id not in workers:
                                # Doesn't look like it... Might as well queue it back up
                                if not os.path.isfile("%s/%s.seqs" % (WORKER_OUT, seq_id_hash)):
                                    seqbuddy.write("%s/%s.seqs" % (WORKER_OUT, seq_id_hash), out_format="fasta")

                                cursor.execute("INSERT INTO queue (hash, psi_pred_dir, master_id) "
                                               "VALUES ('%s', '%s', %s)" %
                                               (seq_id_hash, PSIPREDDIR, heartbeat.master_id))
                                cursor.execute("DELETE FROM processing WHERE hash='%s'" % seq_id_hash)

                        elif queue_check:
                            pass

                        else:
                            # Ummmm... Where'd the job go??? Queue it back up if it really seems to have vanished
                            print("We had a vanish!")
                            if not os.path.isfile("%s/%s.seqs" % (WORKER_OUT, seq_id_hash)):
                                seqbuddy.write("%s/%s.seqs" % (WORKER_OUT, seq_id_hash), out_format="fasta")

                            cursor.execute("INSERT INTO queue (hash, psi_pred_dir, master_id) "
                                           "VALUES ('%s', '%s', %s)" %
                                           (seq_id_hash, PSIPREDDIR, heartbeat.master_id))

                    else:
                        finished = True

            if finished:
                with helpers.ExclusiveConnect(WORKER_DB, "LN%s" % getframeinfo(currentframe()).lineno) as cursor:
                    waiting_check = cursor.execute("SELECT * FROM waiting WHERE hash='%s'" % seq_id_hash).fetchall()
                    if len(waiting_check) <= 1:
                        cursor.execute("DELETE FROM complete WHERE hash='%s'" % seq_id_hash)

                    cursor.execute("DELETE FROM waiting WHERE hash='%s' AND master_id=%s"
                                   % (seq_id_hash, heartbeat.master_id))
                try:
                    alignment = Alb.AlignBuddy("%s/%s.aln" % (WORKER_OUT, seq_id_hash), in_format="fasta")
                    sim_scores = pd.read_csv("%s/%s.graph" % (WORKER_OUT, seq_id_hash),
                                             index_col=False, header=None)
                    sim_scores.columns = ["seq1", "seq2", "subsmat", "psi", "raw_score", "score"]
                    cluster2database(Cluster(seq_ids, sim_scores), sql_broker, alignment)

                    try:
                        os.remove("%s/%s.aln" % (WORKER_OUT, seq_id_hash))
                        os.remove("%s/%s.graph" % (WORKER_OUT, seq_id_hash))
                        os.remove("%s/%s.seqs" % (WORKER_OUT, seq_id_hash))
                    except FileNotFoundError:
                        print("Couldn't delete the finished files for %s..." % seq_id_hash)

                    heartbeat.end()
                    with LOGGING_LOCK:
                        with open(RUNTIMELOG, "a") as ofile:
                            ofile.write("%s%s\tall_by_all run_worker\n" % (log_data, time.time() - STARTTIME))
                    return sim_scores, alignment

                except FileNotFoundError:
                    # Ummmm... Where'd the job go??? Queue it back up.
                    print("Couldn't find the finished files for %s..." % seq_id_hash)
                    cursor.execute("INSERT INTO queue (hash, seqs, psi_pred_dir, master_id) "
                                   "VALUES ('%s', '%s', '%s', %s)" %
                                   (seq_id_hash, str(seqbuddy), PSIPREDDIR, heartbeat.master_id))

            time.sleep(5)  # Pause for five seconds to prevent spamming the database with requests
        heartbeat.end()

    log_data = "%s\t%s\t" % (os.getpid(), time.time() - STARTTIME)
    # If the job is small or couldn't be pushed off on a worker, do it directly
    # alignment = Alb.generate_msa(Sb.make_copy(seqbuddy), ALIGNMETHOD, params="--globalpair --thread -1", quiet=True)
    alignment = Alb.generate_msa(Sb.make_copy(seqbuddy), ALIGNMETHOD, ALIGNPARAMS, quiet=True)

    # Need to specify what columns the PsiPred files map to now that there are gaps.
    psi_pred_ss2_dfs = deepcopy(psi_pred_ss2_dfs)  # Don't modify in place...

    for rec in seqbuddy.records:
        ss_file = psi_pred_ss2_dfs[rec.id]
        ss_counter = 0
        for indx, residue in enumerate(rec.seq):
            if residue != "-":
                psi_pred_ss2_dfs[rec.id].set_value(ss_counter, "indx", indx)
                ss_counter += 1
        psi_pred_ss2_dfs[rec.id] = ss_file

    # Scores seem to be improved by removing gaps. ToDo: Need to test this explicitly for the paper
    # Only remove columns up to a 50% reduction in average seq length and only if all sequences are retained
    ave_seq_length = Sb.ave_seq_length(seqbuddy)
    for threshold in ["all", 0.5, 0.75, 0.9, 0.95, "clean"]:
        align_copy = Alb.trimal(Alb.make_copy(alignment), threshold=threshold)
        cleaned_seq_lengths = Sb.ave_seq_length(Sb.clean_seq(Sb.SeqBuddy(str(align_copy))))
        if len(align_copy.records()) == len(seqbuddy) and cleaned_seq_lengths / ave_seq_length >= 0.5:
            alignment = align_copy
            break

    # Re-update PsiPred files now that some columns, possibly including non-gap characters, are removed
    for rec in alignment.records_iter():
        new_psi_pred = [0 for _ in range(len(psi_pred_ss2_dfs[rec.id].index))]  # Instantiate list of max possible size
        indx = 0
        for row in psi_pred_ss2_dfs[rec.id].itertuples():
            if alignment.alignments[0].position_map[int(row[1])][1]:
                new_psi_pred[indx] = list(row)[1:]
                indx += 1
        new_psi_pred = new_psi_pred[:indx]
        psi_pred_ss2_dfs[rec.id] = pd.DataFrame(new_psi_pred, columns=["indx", "aa", "ss", "coil_prob",
                                                                       "helix_prob", "sheet_prob"])

    ids1 = [rec.id for rec in alignment.records_iter()]
    ids2 = [rec.id for rec in alignment.records_iter()]
    all_by_all = [0 for _ in range(int((len(ids1)**2 - len(ids1)) / 2))]
    indx = 0
    for rec1 in ids1:
        del ids2[ids2.index(rec1)]
        for rec2 in ids2:
            all_by_all[indx] = (rec1, rec2)
            indx += 1

    all_by_all_outdir = br.TempDir()
    if all_by_all:
        n = int(ceil(len(all_by_all) / CPUS))
        all_by_all = [all_by_all[i:i + n] for i in range(0, len(all_by_all), n)] if all_by_all else []
        score_sequences_params = [alignment, psi_pred_ss2_dfs, all_by_all_outdir.path, gap_open, gap_extend]
        with MULTICORE_LOCK:
            br.run_multicore_function(all_by_all, mc_score_sequences, score_sequences_params,
                                      quiet=quiet, max_processes=CPUS)
    sim_scores_file = br.TempFile()
    sim_scores_file.write("seq1,seq2,subsmat,psi")
    aba_root, aba_dirs, aba_files = next(os.walk(all_by_all_outdir.path))
    for aba_file in aba_files:
        with open(os.path.join(aba_root, aba_file), "r") as ifile:
            sim_scores_file.write(ifile.read())
    sim_scores = pd.read_csv(sim_scores_file.get_handle("r"), index_col=False)

    # Set raw score, which is used by Orphan placement
    sim_scores['raw_score'] = (sim_scores['psi'] * 0.3) + (sim_scores['subsmat'] * 0.7)
    # Distribute final scores_components between 0-1.
    sim_scores['psi'] = (sim_scores['psi'] - sim_scores['psi'].min()) / \
                        (sim_scores['psi'].max() - sim_scores['psi'].min())

    sim_scores['subsmat'] = (sim_scores['subsmat'] - sim_scores['subsmat'].min()) / \
                            (sim_scores['subsmat'].max() - sim_scores['subsmat'].min())

    # ToDo: Experiment testing these magic number weights...
    sim_scores['score'] = (sim_scores['psi'] * 0.3) + (sim_scores['subsmat'] * 0.7)
    cluster2database(Cluster(seq_ids, sim_scores), sql_broker, alignment)
    with LOGGING_LOCK:
        with open(RUNTIMELOG, "a") as ofile:
            ofile.write("%s%s\tall_by_all direct run\n" % (log_data, time.time() - STARTTIME))
    return sim_scores, alignment


def mc_score_sequences(seq_pairs, args):
    # Calculate the best possible scores, and divide by the observed scores
    alb_obj, psi_pred_ss2_dfs, output_dir, gap_open, gap_extend = args
    file_name = helpers.md5_hash(str(seq_pairs))
    ofile = open(os.path.join(output_dir, file_name), "w")
    for seq_pair in seq_pairs:
        id1, id2 = seq_pair
        id_regex = "^%s$|^%s$" % (id1, id2)
        # Alignment comparison
        alb_copy = Alb.make_copy(alb_obj)
        Alb.pull_records(alb_copy, id_regex)

        subs_mat_score = compare_pairwise_alignment(alb_copy, gap_open, gap_extend)

        # PSI PRED comparison
        alb_copy = Sb.SeqBuddy(alb_copy.records())
        Sb.clean_seq(alb_copy)
        # assert len(psi_pred_ss2_dfs[id1]) == len(alb_copy.records[0].seq)
        # assert len(psi_pred_ss2_dfs[id2]) == len(alb_copy.records[1].seq)
        ss_score = compare_psi_pred(psi_pred_ss2_dfs[id1], psi_pred_ss2_dfs[id2])
        ofile.write("\n%s,%s,%s,%s" % (id1, id2, subs_mat_score, ss_score))
    ofile.close()
    return


def compare_pairwise_alignment(alb_obj, gap_open, gap_extend):
    observed_score = 0
    observed_len = alb_obj.lengths()[0]
    seq1_best = 0
    seq1_len = 0
    seq2_best = 0
    seq2_len = 0
    seq1, seq2 = alb_obj.records()
    prev_aa1 = "-"
    prev_aa2 = "-"

    for aa_pos in range(observed_len):
        aa1 = seq1.seq[aa_pos]
        aa2 = seq2.seq[aa_pos]

        if aa1 != "-":
            seq1_best += BLOSUM62[aa1, aa1]
            seq1_len += 1
        if aa2 != "-":
            seq2_best += BLOSUM62[aa2, aa2]
            seq2_len += 1
        if aa1 == "-" or aa2 == "-":
            if prev_aa1 == "-" or prev_aa2 == "-":
                observed_score += gap_extend
            else:
                observed_score += gap_open
        else:
            observed_score += BLOSUM62[aa1, aa2]
        prev_aa1 = str(aa1)
        prev_aa2 = str(aa2)

    # Calculate average per-residue log-odds ratios for both best possible alignments and observed
    # Note: The best score range is 4 to 11. Possible observed range is -4 to 11.
    observed_score = (observed_score / observed_len)

    seq1_best = (seq1_best / seq1_len)
    seq1_score = observed_score / seq1_best

    seq2_best = (seq2_best / seq2_len)
    seq2_score = observed_score / seq2_best

    subs_mat_score = (seq1_score + seq2_score) / 2
    return subs_mat_score
# ################ END SCORING FUNCTIONS ################ #


class Orphans(object):
    def __init__(self, seqbuddy, clusters, sql_broker, psi_pred_ss2_dfs, quiet=False):
        """
        Organizes all of the orphan prediction/folding logic into a class
        :param seqbuddy: This should include all of the sequences in the entire population being tests
        :param clusters: List of all cluster objects the sequences have currently been grouped into
        :param sql_broker: Open SQLiteBroker object
        :param psi_pred_ss2_dfs: OrderedDict of all PSI Pred graphs (seq_id: df)
        :param quiet: Suppress any terminal output
        """
        log_data = "%s\t%s\t" % (os.getpid(), time.time() - STARTTIME)
        self.seqbuddy = seqbuddy
        self.clusters = clusters
        self.sql_broker = sql_broker
        self.psi_pred_ss2_dfs = psi_pred_ss2_dfs
        self.num_orphans = 0
        self.small_clusters = OrderedDict()
        self.large_clusters = OrderedDict()
        self._separate_large_small()
        self.printer = br.DynamicPrint(quiet=quiet)
        self.tmp_file = br.TempFile()

        # Create a null model from all within cluster scores from the large clusters; used for placement tests later
        self.lrg_cluster_sim_scores = pd.Series()
        for clust_name, clust in self.large_clusters.items():
            self.lrg_cluster_sim_scores = self.lrg_cluster_sim_scores.append(clust.sim_scores.raw_score,
                                                                             ignore_index=True)
        with LOGGING_LOCK:
            with open(RUNTIMELOG, "a") as ofile:
                ofile.write("%s%s\tOrphans.__init__\n" % (log_data, time.time() - STARTTIME))

    def _separate_large_small(self):
        for cluster in self.clusters:
            if len(cluster.seq_ids) > 2:
                self.large_clusters[cluster.name()] = cluster
            else:
                self.small_clusters[cluster.name()] = cluster

    def temp_merge_clusters(self, clust1, clust2):
        # Read or create an alignment containing the sequences in the clusters being merged
        seq_ids = sorted(clust1.seq_ids + clust2.seq_ids)
        seqbuddy = Sb.make_copy(self.seqbuddy)
        regex = "^%s$" % "$|^".join(seq_ids)
        Sb.pull_recs(seqbuddy, regex)

        sim_scores, alb_obj = create_all_by_all_scores(seqbuddy, self.psi_pred_ss2_dfs, self.sql_broker, quiet=True)
        cluster2database(Cluster(seq_ids, sim_scores), self.sql_broker, alb_obj)
        return sim_scores

    def _check_orphan(self, small_cluster):
        # First prepare the data for each large cluster so they can be compared
        log_output = "%s\n" % small_cluster.seq_ids
        log_output += "Min sim score needed: %s\n" % self.lrg_cluster_sim_scores.min()
        data_dict = OrderedDict()
        for group_name, large_cluster in self.large_clusters.items():
            log_output += "\t%s\n" % group_name
            log_output += "\t%s\n" % large_cluster.seq_ids
            log_output += "\tAmong large:\t%s - %s\n" % (round(large_cluster.sim_scores.raw_score.min(), 4),
                                                         round(large_cluster.sim_scores.raw_score.max(), 4))

            sim_scores = self.temp_merge_clusters(large_cluster, small_cluster)

            # Pull out the similarity scores between just the large and small cluster sequences
            lrg2sml_group_data = sim_scores.loc[(sim_scores['seq1'].isin(small_cluster.seq_ids))
                                                | (sim_scores['seq2'].isin(small_cluster.seq_ids))]
            lrg2sml_group_data = lrg2sml_group_data.loc[(lrg2sml_group_data['seq1'].isin(large_cluster.seq_ids))
                                                        | (lrg2sml_group_data['seq2'].isin(large_cluster.seq_ids))]
            log_output += "\tLarge 2 small:\t%s - %s\n\n" % (round(lrg2sml_group_data.raw_score.min(), 4),
                                                             round(lrg2sml_group_data.raw_score.max(), 4))

            # Confirm that the orphans are sufficiently similar to large group to warrant consideration by ensuring
            # that at least one similarity score is greater than the lowest score with all large groups.
            # Also, convert group_data to a numpy array so sm.stats can read it
            if lrg2sml_group_data.raw_score.max() >= self.lrg_cluster_sim_scores.min():
                data_dict[group_name] = (True, np.array(lrg2sml_group_data.raw_score))
            else:
                data_dict[group_name] = (False, np.array(lrg2sml_group_data.raw_score))
        # We only need to test the large cluster with the highest average similarity score, so find that cluster.
        averages = pd.Series()
        df = pd.DataFrame(columns=['observations', 'grouplabel'])
        for group_name, group in data_dict.items():
            averages = averages.append(pd.Series(np.mean(group[1]), index=[group_name]))
            tmp_df = pd.DataFrame(group[1], columns=['observations'])
            tmp_df['grouplabel'] = group_name
            df = df.append(tmp_df)
        max_ave_name = averages.argmax()

        # Confirm that the largest cluster has sufficient support
        if not data_dict[max_ave_name][0]:
            log_output += "No Matches: Best cluster (%s) insufficient support\n###########################\n\n"\
                          % max_ave_name
            with LOCK:
                self.tmp_file.write(log_output)
            return False

        groupsunique, groupintlab = np.unique(df.grouplabel, return_inverse=True)
        if len(groupsunique) < 2:
            # The gene can be grouped with the max_ave cluster because it's the only large cluster available
            log_output += "\n%s added to %s\n###########################\n\n" % (small_cluster.seq_ids, max_ave_name)
            mean_diff = abs(np.mean(data_dict[max_ave_name][1]) - np.mean(self.lrg_cluster_sim_scores))
            return max_ave_name, mean_diff

        # Run pairwise Tukey HSD and parse the results
        # The max_ave cluster must be significantly different from all other clusters
        result = sm.stats.multicomp.pairwise_tukeyhsd(df.observations, df.grouplabel)

        success = True
        for line in str(result).split("\n")[4:-1]:
            line = re.sub("^ *", "", line.strip())
            line = re.sub(" +", "\t", line)
            line = line.split("\t")  # Each line --> ['group1', 'group2', 'meandiff', 'lower', 'upper', 'reject]
            if max_ave_name in line:
                log_output += "%s\n" % "\t".join(line)
                if 'False' in line:
                    success = False  # Insufficient support to group the gene with max_ave group
        if success:
            # The gene can be grouped with the max_ave cluster
            # Return the group name and average meandiff (allow calling code to actually do the grouping)
            log_output += "\n%s added to %s\n###########################\n\n" % (small_cluster.seq_ids, max_ave_name)
            mean_diff = abs(np.mean(data_dict[max_ave_name][1]) - np.mean(self.lrg_cluster_sim_scores))
            with LOCK:
                self.tmp_file.write(log_output)
            return max_ave_name, mean_diff

        log_output += "Best group (%s) fails Tukey HSD\n###########################\n\n" % max_ave_name
        with LOCK:
            self.tmp_file.write(log_output)
        return False

    def mc_check_orphans(self, small_cluster, args):
        tmp_file = args[0]
        foster_score = self._check_orphan(small_cluster) if self.large_clusters else False
        if foster_score:
            large_name, mean_diff = foster_score
            with LOCK:
                with open(tmp_file, "a") as ofile:
                    ofile.write("%s\t%s\t%s\n" % (small_cluster.name(), large_name, mean_diff))
        return

    def place_orphans(self, multi_core=True):
        log_data = "%s\t%s\t" % (os.getpid(), time.time() - STARTTIME)
        if not self.small_clusters:
            return
        best_cluster = OrderedDict([("small_name", None), ("large_name", None), ("meandiff", 0)])
        fostered_orphans = 0
        starting_orphans = sum([len(sm_clust.seq_ids) for group, sm_clust in self.small_clusters.items()])

        # Loop through repeatedly, adding a single small cluster at a time and updating the large clusters on each loop
        while True and self.large_clusters:
            remaining_orphans = sum([len(sm_clust.seq_ids) for group, sm_clust in self.small_clusters.items()])
            self.printer.write("%s of %s orphans remain" % (remaining_orphans, starting_orphans))
            tmp_file = br.TempFile()
            small_clusters = [clust for clust_name, clust in self.small_clusters.items()]

            # Create each large/small combination and add to database if necessary. This has overhead here, but prevents
            # over subscribing available CPU resources in mc_check_orphans()
            for sm_clust in small_clusters:
                for _, lg_clust in self.large_clusters.items():
                    self.temp_merge_clusters(sm_clust, lg_clust)

            if multi_core:
                br.run_multicore_function(small_clusters, self.mc_check_orphans, [tmp_file.path],
                                          quiet=True, max_processes=CPUS)
            else:
                for clust in small_clusters:
                    self.mc_check_orphans(clust, [tmp_file.path])

            lines = tmp_file.read()
            if lines:
                lines = lines.strip().split("\n")
                lines = sorted(lines)
                for line in lines:
                    small_name, large_name, mean_diff = line.split("\t")
                    mean_diff = float(mean_diff)
                    if mean_diff > best_cluster["meandiff"]:
                        best_cluster = OrderedDict([("small_name", small_name), ("large_name", large_name),
                                                    ("meandiff", mean_diff)])

            if best_cluster["small_name"]:
                small_name = best_cluster["small_name"]
                large_name = best_cluster["large_name"]
                large_cluster = self.large_clusters[large_name]
                small_cluster = self.small_clusters[small_name]
                large_cluster.reset_seq_ids(small_cluster.seq_ids + large_cluster.seq_ids)

                seqs = Sb.pull_recs(Sb.make_copy(self.seqbuddy), "^%s$" % "$|^".join(large_cluster.seq_ids))
                sim_scores, alb_obj = create_all_by_all_scores(seqs, self.psi_pred_ss2_dfs,
                                                               self.sql_broker, quiet=True)

                large_cluster.sim_scores = sim_scores
                for taxon, seq_ids in small_cluster.taxa.items():
                    large_cluster.taxa.setdefault(taxon, [])
                    large_cluster.taxa[taxon] += seq_ids
                    for seq_id, paralogs in small_cluster.collapsed_genes.items():
                        large_cluster.collapsed_genes[seq_id] = paralogs
                fostered_orphans += len(small_cluster.seq_ids)
                del self.small_clusters[small_name]
                del small_cluster
                best_cluster = OrderedDict([("small_name", None), ("large_name", None), ("meandiff", 0)])
            else:
                break

        self.printer.clear()
        self.clusters = [cluster for group, cluster in self.small_clusters.items()] + \
                        [cluster for group, cluster in self.large_clusters.items()]

        with LOGGING_LOCK:
            with open(RUNTIMELOG, "a") as ofile:
                ofile.write("%s%s\tOrphans.place_orphans\n" % (log_data, time.time() - STARTTIME))
        return


def argparse_init():
    # Catch any extra parameters passed into -algn_p so they play nice with argparse
    if '--align_params' in sys.argv:
        sys.argv[sys.argv.index('--generate_alignment')] = '-algn_p'
    if '-algn_p' in sys.argv:
        ga_indx = sys.argv.index('-algn_p')
        sys.argv[ga_indx + 1] = " %s" % sys.argv[ga_indx + 1].rstrip()

    def fmt(prog):
        return br.CustomHelpFormatter(prog)

    parser = argparse.ArgumentParser(prog="rdmcl", formatter_class=fmt, add_help=False, usage=argparse.SUPPRESS,
                                     description='''\
\033[1mRD-MCL\033[m
  Got orthogroups?

  Recursive Dynamic Markov Clustering identifies MCL parameters that
  maximize  one-to-one  placement  of  sequences  into  orthogroups.
  Differences in evolutionary rates between orthogroups is accounted
  for  by  recursively  decomposing  large clusters  where possible.

  \033[1m\033[91mAll  sequences  must  be  homologous! RD-MCL  is \033[4mNOT\033[24m  intended for
  identifying  orthogroups  from  whole  genome/transcriptome  data.\033[m

\033[1mUsage\033[m:
  rdmcl "/path/to/sequence_file" [outdir] [-options]
''')

    parser.register('action', 'setup', _SetupAction)

    # Positional
    positional = parser.add_argument_group(title="\033[1mPositional argument\033[m")

    positional.add_argument("sequences", help="Location of sequence file (most formats are fine)", action="store")
    outdir = os.path.join(os.getcwd(), "rdmcd-%s" % time.strftime("%d-%m-%Y"))
    positional.add_argument("outdir", action="store", help="Where should results be written? (default=%s)" % outdir,
                            nargs="?", default=outdir)

    # Optional commands
    parser_flags = parser.add_argument_group(title="\033[1mAvailable commands\033[m")

    parser_flags.add_argument("-rs", "--r_seed", type=int, metavar="",
                              help="Specify a random seed for repeating a specific run")
    parser_flags.add_argument("-sql", "--sqlite_db", action="store", metavar="",
                              help="If RD-MCL has already created a SQLite database, reusing it can speed things up")
    parser_flags.add_argument("-psi", "--psipred_dir", action="store", metavar="",
                              help="If RD-MCL has already calculated PSI-Pred files, point to the directory")
    parser_flags.add_argument("-ts", "--taxa_sep", action="store", default="-", metavar="",
                              help="Specify the string that separates taxa ids from gene names (default='-')")
    parser_flags.add_argument("-ch", "--chains", default=MCMC_CHAINS, type=int, metavar="",
                              help="Specify how many MCMC chains to run (default=3)")
    parser_flags.add_argument("-wlk", "--walkers", default=3, type=int, metavar="",
                              help="Specify how many Metropolis-Hastings walkers are in each chain (default=3)")
    parser_flags.add_argument("-drb", "--dr_base", type=float, metavar="",
                              help="Set the base for the diminishing-returns "
                                   "orthogroup scoring function (default=%s)" % DR_BASE)
    parser_flags.add_argument("-cnv", "--converge", type=float, metavar="",
                              help="Set minimum Gelman-Rubin PSRF value for convergence (default=%s)" % GELMAN_RUBIN)
    parser_flags.add_argument("-cpu", "--max_cpus", type=int, action="store", default=CPUS, metavar="",
                              help="Specify the maximum number of cores RD-MCL can use (default=%s)" % CPUS)
    parser_flags.add_argument("-lwt", "--lock_wait_time", type=int, default=1200, metavar="",
                              help="Specify num seconds a process should wait on the SQLite database before crashing"
                                   " out (default=1200)")
    parser_flags.add_argument("-mcs", "--mcmc_steps", default=0, type=int, metavar="",
                              help="Specify a max number of MCMC steps (default=auto-detect)")
    parser_flags.add_argument("-op", "--open_penalty", type=float, default=GAP_OPEN, metavar="",
                              help="Penalty for opening a gap in pairwise alignment scoring (default=%s)" % GAP_OPEN)
    parser_flags.add_argument("-ep", "--ext_penalty", type=float, default=GAP_EXTEND, metavar="",
                              help="Penalty to extend a gap in pairwise alignment scoring (default=%s)" % GAP_EXTEND)
    parser_flags.add_argument("-wdb", "--workdb", action="store", default="",
                              help="Specify the directory that independent workers will be monitoring")
    parser_flags.add_argument("-algn_m", "--align_method", action="store", default="clustalo",
                              help="Specify which alignment algorithm to use (supply full path if not in $PATH)")
    parser_flags.add_argument("-algn_p", "--align_params", action="store", default="",
                              help="Supply alignment specific parameters")
    parser_flags.add_argument("-f", "--force", action="store_true",
                              help="Try to run no matter what.")
    parser_flags.add_argument("-q", "--quiet", action="store_true",
                              help="Suppress output during run (only final output is returned)")

    # Developer testing
    dev_flags = parser.add_argument_group(title="\033[1mDeveloper commands (Caution!)\033[m")
    dev_flags.add_argument("-spc", "--suppress_paralog_collapse", action="store_true",
                           help="Do not merge best hit paralogs")
    dev_flags.add_argument("-sr", "--suppress_recursion", action="store_true",
                           help="Stop after a single round of MCL")
    dev_flags.add_argument("-scc", "--suppress_clique_check", action="store_true",
                           help="Do not check for or break up cliques")
    dev_flags.add_argument("-ssf", "--suppress_singlet_folding", action="store_true",
                           help="Do not check for or merge singlets")
    dev_flags.add_argument("-sit", "--suppress_iteration", action="store_true",
                           help="Only check for cliques and orphans once")

    # Misc
    misc = parser.add_argument_group(title="\033[1mMisc options\033[m")
    misc.add_argument('-h', '--help', action="help", help="Show this help message and exit")
    misc.add_argument('-v', '--version', action='version', version="RD-MCL version %s\n\n%s" % (VERSION, NOTICE))
    misc.add_argument("-setup", action="setup", dest=argparse.SUPPRESS, default=argparse.SUPPRESS)

    in_args = parser.parse_args()
    return in_args


# Create a new argparse action type to allow the setup option to override the positional arguments
class _SetupAction(argparse.Action):
    def __init__(self,
                 option_strings,
                 dest=argparse.SUPPRESS,
                 default=argparse.SUPPRESS,
                 _help="Complete the RDMCL installation"):
        super(_SetupAction, self).__init__(
            option_strings=option_strings,
            dest=dest,
            default=default,
            nargs=0,
            help=_help)

    def __call__(self, parser, namespace, values, option_string=None):
        setup()
        parser.exit()


def full_run(in_args):
    tmp_name = "".join([choice(br.string.ascii_letters + br.string.digits) for _ in range(10)])
    logger_obj = helpers.Logger(tmp_name)
    logging.info("*************************** Recursive Dynamic Markov Clustering ****************************")
    logging.warning("RD-MCL version %s\n\n%s" % (VERSION, NOTICE))
    logging.info("********************************************************************************************\n")

    if not os.path.isfile(os.path.join(SCRIPT_PATH, "config.ini")):
        print("""Error: You have not run the rdmcl setup script.
Please do so now:

    $: %s -setup

""" % __file__)
        return

    logging.info("Function call: %s" % " ".join(sys.argv))
    logging.info("Date: %s" % time.strftime("%H:%M-%d-%m-%Y"))
    logging.warning("\n** Environment setup **")
    if not in_args.r_seed:
        in_args.r_seed = randint(1, 999999999999)
    logging.warning("Random seed used for this run: %s\n" % in_args.r_seed)

    logging.info("Working directory: %s" % os.getcwd())
    logging.warning("Output directory:\n    %s" % os.path.abspath(in_args.outdir))
    if not os.path.isdir(in_args.outdir):
        os.makedirs(in_args.outdir)

    global RUNTIMELOG
    RUNTIMELOG = os.path.join(in_args.outdir, "runtime.log")
    open(RUNTIMELOG, "w").close()
    with open(RUNTIMELOG, "a") as ofile:
        ofile.write("%s\t%s\t%s\tStart\n" % (os.getpid(), time.time() - STARTTIME, time.time() - STARTTIME))

    if not shutil.which(in_args.align_method):
        logging.error("The alignment program '%s' is not detected "
                      "on your system." % in_args.align_method)
        sys.exit()

    # I'm pretty sure that SeqBuddy 1.2 is still fine, but Alb needs to be updated. Might as well just force the update.
    if int(re.search("([0-9]+)", Sb.VERSION.minor).group(1)) < 3:
        logging.error("\nERROR: Your version of SeqBuddy (%s.%s) is too old to work with RDMCL, please update it."
                      % (Sb.VERSION.major, Sb.VERSION.minor))
        sys.exit()
    logging.info("SeqBuddy version: %s.%s" % (Sb.VERSION.major, Sb.VERSION.minor))

    if int(re.search("([0-9]+)", Alb.VERSION.minor).group(1)) < 3:
        logging.error("Your version of AlignBuddy (%s.%s) is too old to work with RDMCL, please update it."
                      % (Alb.VERSION.major, Alb.VERSION.minor))
        sys.exit()
    logging.info("AlignBuddy version: %s.%s" % (Alb.VERSION.major, Sb.VERSION.minor))

    sequences = Sb.SeqBuddy(in_args.sequences)
    tmp_alb = Alb.generate_msa(Sb.SeqBuddy(deepcopy(sequences.records[:4])), in_args.align_method, quiet=True)

    if tmp_alb.align_tool["tool"] == "MAFFT" and float(tmp_alb.align_tool["version"]) < 7.245:
        logging.error("\nERROR: Your version of MAFFT (%s) is too old to work with RDMCL, please update it."
                      % tmp_alb.align_tool["version"])
        sys.exit()

    global ALIGNMETHOD
    ALIGNMETHOD = in_args.align_method
    global ALIGNPARAMS
    ALIGNPARAMS = in_args.align_params

    logging.info("\nAlignment method: %s %s" % (tmp_alb.align_tool["tool"], tmp_alb.align_tool["version"]))

    logging.warning("\nLaunching SQLite Daemons")

    sqlite_path = os.path.join(in_args.outdir, "sqlite_db.sqlite") if not in_args.sqlite_db \
        else os.path.abspath(in_args.sqlite_db)
    broker = helpers.SQLiteBroker(db_file=sqlite_path, lock_wait_time=in_args.lock_wait_time)
    broker.create_table("data_table", ["hash TEXT PRIMARY KEY", "seq_ids TEXT", "alignment TEXT",
                                       "graph TEXT", "cluster_score TEXT"])
    broker.start_broker()

    global WORKER_OUT
    global WORKER_DB
    global HEARTBEAT_DB

    if in_args.workdb:
        in_args.workdb = os.path.abspath(in_args.workdb)
        WORKER_OUT = os.path.join(in_args.workdb, ".worker_output")
        WORKER_DB = os.path.join(in_args.workdb, "work_db.sqlite")

        HEARTBEAT_DB = os.path.join(in_args.workdb, "heartbeat_db.sqlite")
        heartbeat = HeartBeat(HEARTBEAT_DB, MASTER_PULSE)
        heartbeat.start()
    else:
        heartbeat = HeartBeat("", "", dummy=True)

    # Do a check for large data sets and confirm run
    if len(sequences) > 1000 and not in_args.force:
        msg = """\
WARNING: You are attempting to run RD-MCL on %s sequences. This will take a long time!
Be aware that RD-MCL is NOT intended to identify orthogroups from among non-homologous
sequences. If this is your goal, you should use other software like OrthoMCL or ProteinOrtho.
RD-MCL is specifically for fine grained classification of individual protein families.
Continue? y/[n] """ % len(sequences)
        logging.info("\n%s\n" % msg)

        if not br.ask(msg, default="no", timeout=120):
            logging.warning("\nRun terminated. If you really do want to run this large job, use the -f flag.")
            heartbeat.end()
            sys.exit()
        else:
            logging.warning("Proceeding with large run.\n")

    sequences = Sb.delete_metadata(sequences)
    if not check_sequences(sequences, in_args.taxa_sep):
        heartbeat.end()
        sys.exit()
    seq_ids_str = ", ".join(sorted([rec.id for rec in sequences.records]))
    seq_ids_hash = helpers.md5_hash(seq_ids_str)

    # Check if job has been run already
    if broker.query("SELECT (hash) FROM data_table WHERE hash='{0}'".format(seq_ids_hash)) == seq_ids_hash:
        logging.warning("RESUME: This output directory was previous used for an identical RD-MCL run.\n"
                        "        All cached resources will be reused.")

    # Make sure all the necessary directories are present and emptied of old run files
    for _path in [os.path.join(in_args.outdir, x) for x in ["", "alignments", "mcmcmc", "sim_scores", "psi_pred"]]:
        if not os.path.isdir(_path):
            logging.info("mkdir %s" % _path)
            os.makedirs(_path)
        # Delete old 'group' files/directories
        root, dirs, files = next(os.walk(_path))
        for _file in files:
            if "group" in _file:
                os.remove(os.path.join(root, _file))
        for _dir in dirs:
            if "group" in _dir:
                shutil.rmtree(os.path.join(root, _dir))

    # Prepare log files into output directory
    if os.path.isfile(os.path.join(in_args.outdir, "rdmcl.log")):
        os.remove(os.path.join(in_args.outdir, "rdmcl.log"))

    logger_obj.move_log(os.path.join(in_args.outdir, "rdmcl.log"))

    if os.path.isfile(os.path.join(in_args.outdir, "orphans.log")):
        os.remove(os.path.join(in_args.outdir, "orphans.log"))

    if os.path.isfile(os.path.join(in_args.outdir, "cliques.log")):
        os.remove(os.path.join(in_args.outdir, "cliques.log"))

    with open(os.path.join(in_args.outdir, "paralog_cliques"), "w") as outfile:
        outfile.write("###########################################################\n"
                      "# If a named cluster contains reciprocal best hit cliques #\n"
                      "# among a group of paralogs, they are collapsed down to a #\n"
                      "# single representative. The collapses are itemized here. #\n"
                      "###########################################################\n\n")

    # Set CPU limits
    global CPUS
    CPUS = in_args.max_cpus

    # PSIPRED
    log_data = "%s\t%s\t" % (os.getpid(), time.time() - STARTTIME)
    logging.warning("\n** PSI-Pred **")
    records_missing_ss_files = []
    records_with_ss_files = []
    if in_args.psipred_dir and not os.path.isdir(in_args.psipred_dir):
        logging.warning("PSI-Pred directory indicated below does not exits:\n%s \tUsing default location instead."
                        % in_args.psipred_dir)
        in_args.psipred_dir = ""

    in_args.psipred_dir = "{0}{1}psi_pred".format(in_args.outdir, os.sep) if not in_args.psipred_dir \
        else in_args.psipred_dir

    global PSIPREDDIR
    PSIPREDDIR = os.path.abspath(in_args.psipred_dir)

    for record in sequences.records:
        if os.path.isfile(os.path.join(in_args.psipred_dir, "%s.ss2" % record.id)):
            records_with_ss_files.append(record.id)
        else:
            records_missing_ss_files.append(record)
    if records_missing_ss_files and len(records_missing_ss_files) != len(sequences):
        logging.info("RESUME: PSI-Pred .ss2 files found for %s sequences:" % len(records_with_ss_files))

    if records_missing_ss_files:
        logging.warning("Executing PSI-Pred on %s sequences" % len(records_missing_ss_files))
        br.run_multicore_function(records_missing_ss_files, mc_psi_pred, [in_args.psipred_dir], max_processes=CPUS)
        logging.info("\t-- finished in %s --" % TIMER.split())
        logging.info("\tfiles saved to {0}{1}".format(in_args.psipred_dir, os.sep))
    else:
        logging.warning("RESUME: All PSI-Pred .ss2 files found")

    psi_pred_files = []
    for record in sequences.records:
        psi_pred_files.append((record.id, read_ss2_file(os.path.join(in_args.psipred_dir, "%s.ss2" % record.id))))

    psi_pred_files = OrderedDict(psi_pred_files)
    with LOGGING_LOCK:
        with open(RUNTIMELOG, "a") as ofile:
            ofile.write("%s%s\tPSIPRED()\n" % (log_data, time.time() - STARTTIME))

    # Initial alignment
    logging.warning("\n** All-by-all graph **")
    logging.info("gap open penalty: %s\ngap extend penalty: %s" % (in_args.open_penalty, in_args.ext_penalty))

    num_comparisons = ((len(sequences) ** 2) - len(sequences)) / 2
    logging.warning("Generating initial all-by-all similarity graph (%s comparisons)" % int(num_comparisons))
    logging.info(" written to: {0}{1}sim_scores{1}complete_all_by_all.scores".format(in_args.outdir, os.sep))
    log_data = "%s\t%s\t" % (os.getpid(), time.time() - STARTTIME)
    scores_data, alignbuddy = create_all_by_all_scores(sequences, psi_pred_files, broker)
    with LOGGING_LOCK:
        with open(RUNTIMELOG, "a") as ofile:
            ofile.write("%s%s\tfirst create_all_by_all_scores()\n" % (log_data, time.time() - STARTTIME))
    scores_data.to_csv(os.path.join(in_args.outdir, "sim_scores", "complete_all_by_all.scores"),
                       header=None, index=False, sep="\t")
    logging.info("\t-- finished in %s --\n" % TIMER.split())

    if in_args.dr_base:
        global DR_BASE
        DR_BASE = in_args.dr_base
    logging.warning("Diminishing returns scoring base: %s" % DR_BASE)

    # First prepare the really raw first alignment in the database, without any collapsing.
    uncollapsed_group_0 = Cluster([rec.id for rec in sequences.records], scores_data,
                                  taxa_sep=in_args.taxa_sep, r_seed=in_args.r_seed)
    cluster2database(uncollapsed_group_0, broker, alignbuddy)

    # Then prepare the 'real' group_0 cluster
    if not in_args.suppress_paralog_collapse:
        group_0_cluster = Cluster([rec.id for rec in sequences.records], scores_data,
                                  taxa_sep=in_args.taxa_sep, collapse=True, r_seed=in_args.r_seed)
    else:
        group_0_cluster = uncollapsed_group_0

    cluster2database(group_0_cluster, broker, alignbuddy)

    # Base cluster score
    base_score = group_0_cluster.score()
    logging.warning("Base cluster score: %s" % round(base_score, 4))

    # Ortholog caller
    logging.warning("\n** Recursive MCL **")
    global GELMAN_RUBIN
    if in_args.mcmc_steps >= 100:
        logging.warning("User specified maximum MCMCMC steps: %s" % in_args.mcmc_steps)
    elif in_args.mcmc_steps == 0:
        logging.warning("Auto detect MCMCMC convergence")
    else:
        logging.warning("User specified maximum MCMCMC steps of %s is too low (min=100). "
                        "Switching to auto-detect" % in_args.mcmc_steps)
        in_args.mcmc_steps = 0

    if in_args.mcmc_steps < 100:
        GELMAN_RUBIN = in_args.converge if in_args.converge else GELMAN_RUBIN
        logging.warning("Gelman-Rubin convergence breakpoint: %s" % GELMAN_RUBIN)

    if in_args.chains >= 2:
        logging.warning("Number of MCMC chains: %s" % in_args.chains)
    else:
        logging.warning("User specified value of %s MCMC chains is too low. "
                        "Switching to 3" % in_args.chains)
        in_args.chains = 3

    global MCMC_CHAINS
    MCMC_CHAINS = in_args.chains

    if in_args.walkers >= 2:
        logging.warning("Number of Metropolis-Hastings walkers per chain: %s" % in_args.walkers)
    else:
        logging.warning("User specified value of %s Metropolis-Hastings walkers per chain is too low. "
                        "Switching to 2" % in_args.walkers)
        in_args.walkers = 2

    final_clusters = []
    progress_tracker = Progress(in_args.outdir, group_0_cluster)

    run_time = br.RunTime(prefix=progress_tracker.__str__, _sleep=0.3, final_clear=True)
    if not in_args.quiet:
        run_time.start()
    final_clusters = orthogroup_caller(group_0_cluster, final_clusters, seqbuddy=sequences, sql_broker=broker,
                                       progress=progress_tracker, outdir=in_args.outdir, steps=in_args.mcmc_steps,
                                       quiet=True, taxa_sep=in_args.taxa_sep, r_seed=in_args.r_seed,
                                       psi_pred_ss2_dfs=psi_pred_files, chains=MCMC_CHAINS, walkers=in_args.walkers,
                                       convergence=GELMAN_RUBIN)
    final_clusters = [cluster for cluster in final_clusters if cluster.subgroup_counter == 0]
    run_time.end()

    progress_dict = progress_tracker.read()
    logging.warning("Total MCL runs: %s" % progress_dict["mcl_runs"])
    logging.warning("\t-- finished in %s --" % TIMER.split())

    if not in_args.suppress_clique_check or not in_args.suppress_singlet_folding:
        logging.warning("\n** Iterative placement of orphans and paralog RBHC removal **")
    else:
        logging.warning("\n** Skipping placement of orphans and paralog RBHC removal **")
    check_md5 = None
    while check_md5 != md5(str(sorted([clust.seq_ids for clust in final_clusters])).encode("utf-8")).hexdigest():
        check_md5 = md5(str(sorted([clust.seq_ids for clust in final_clusters])).encode("utf-8")).hexdigest()

        # Sort out reciprocal best hit cliques
        if not in_args.suppress_clique_check:
            final_cliques = []
            with open(os.path.join(in_args.outdir, "cliques.log"), "a") as clique_log_file:
                clique_log_file.write("""\
   #################################
   #  Initiating Clique Detection  #
   #################################

""")
                for clstr in sorted(final_clusters, key=lambda x: len(x.seq_ids), reverse=True):
                    final_cliques += clstr.create_rbh_cliques(clique_log_file)
            final_clusters = final_cliques

        # Fold singletons and doublets back into groups.
        if not in_args.suppress_singlet_folding:
            orphans = Orphans(seqbuddy=sequences, clusters=final_clusters,
                              sql_broker=broker, psi_pred_ss2_dfs=psi_pred_files)
            orphans.place_orphans()
            final_clusters = orphans.clusters
            with open(os.path.join(in_args.outdir, "orphans.log"), "a") as orphan_log_file:
                orphan_log_file.write("""\
   #################################
   #  Initiating Orphan Placement  #
   #################################

""")
                orphan_log_file.write(orphans.tmp_file.read())

        if in_args.suppress_iteration:
            break

    if not in_args.suppress_clique_check or not in_args.suppress_singlet_folding:
        logging.warning("\t-- finished in %s --" % TIMER.split())

    logging.warning("\nPlacing any collapsed paralogs into their respective clusters")
    for clust in final_clusters:
        clust.parent = uncollapsed_group_0
        if clust.collapsed_genes:
            with open(os.path.join(in_args.outdir, "paralog_cliques"), "a") as outfile:
                outfile.write("# %s\n" % clust.name())
                json.dump(clust.collapsed_genes, outfile)
                outfile.write("\n\n")
            for gene_id, paralog_list in clust.collapsed_genes.items():
                clust.seq_ids += paralog_list
                clust.taxa[gene_id.split(in_args.taxa_sep)[0]].append(gene_id)
        clust.score(force=True)

    logging.warning("Preparing final_clusters.txt")
    final_score = 0
    output = ""
    while len(final_clusters) > 0:
        _max = (0, 0)
        for ind, clust in enumerate(final_clusters):
            if len(clust.seq_ids) > _max[1]:
                _max = (ind, len(clust.seq_ids))

        ind, max_clust = _max[0], final_clusters[_max[0]]
        if max_clust.subgroup_counter == 0:  # Don't want to include parents of subgroups
            output += "%s\t%s\t" % (max_clust.name(), round(max_clust.score(), 4))
            final_score += max_clust.score()
            for seq_id in sorted(max_clust.seq_ids):
                output += "%s\t" % seq_id
            output = "%s\n" % output.strip()
        del final_clusters[ind]

    logging.warning("\t-- finished in %s --" % TIMER.split())

    logging.warning("\nTotal execution time: %s" % TIMER.total_elapsed())
    with open(os.path.join(in_args.outdir, "final_clusters.txt"), "w") as outfile:
        outfile.write(output)
        logging.warning("Final score: %s" % round(final_score, 4))
        if final_score < base_score:
            logging.warning("    This is lower than the initial base score after"
                            " the inclusion of collapsed paralogs")
        logging.warning("Clusters written to: %s%sfinal_clusters.txt" % (in_args.outdir, os.sep))

    heartbeat.end()
    broker.close()


def setup():
    sys.stdout.write("\033[1mWelcome to RD-MCL!\033[m\nConfirming installation...\n\n")

    sys.stdout.write("\033[1mChecking for PSIPRED:\033[m ")
    path_install = []
    local_install = []
    programs = ["seq2mtx", "psipred", "psipass2"]
    for prog in programs:
        if shutil.which(prog):
            path_install.append(prog)
        elif os.path.isfile("{0}{1}psipred{1}bin{1}{2}".format(SCRIPT_PATH, os.sep, prog)):
            local_install.append(prog)
    if path_install == programs:
        sys.stdout.write("\033[92mFound\033[39m\n")
        path_install, local_install = True, False
    elif local_install == programs:
        sys.stdout.write("\033[92mFound\033[39m\n")
        path_install, local_install = False, True
    else:
        sys.stdout.write("\033[91mMissing\033[39m\n\n")
        if br.ask("Would you like the setup script to try and install PSIPRED? [y]/n:"):
            if shutil.which("conda"):
                sys.stdout.write("\033[1mCalling conda...\033[m\n")
                path_install, local_install = True, False
                Popen("conda install -y -c biocore psipred", shell=True).wait()
            elif shutil.which("wget"):
                path_install, local_install = False, True
                cwd = os.getcwd()
                tmp_dir = br.TempDir()
                os.chdir(tmp_dir.path)
                if sys.platform == "darwin":
                    version = "osx-64"
                else:
                    version = "linux-64"
                url = "https://anaconda.org/biocore/psipred/4.01/download/%s/psipred-4.01-1.tar.bz2" % version
                sys.stdout.write("\n\033[1mDownloading %s binaries from %s\033[m\n\n" % (version, url))
                Popen("wget %s" % url, shell=True).wait()

                sys.stdout.write("\n\033[1mUnpacking...\033[m\n")
                Popen("tar -xjf psipred-4.01-1.tar.bz2", shell=True).wait()

                sys.stdout.write("\n\033[1mInstalling...\033[m\n")
                if os.path.isdir("%s%spsipred" % (SCRIPT_PATH, os.sep)):
                    shutil.rmtree("%s%spsipred" % (SCRIPT_PATH, os.sep))
                os.makedirs("%s%spsipred" % (SCRIPT_PATH, os.sep))

                shutil.move("bin", "{0}{1}psipred{1}".format(SCRIPT_PATH, os.sep))
                shutil.move("share{0}psipred_4.01{0}data".format(os.sep),
                            "{0}{1}psipred{1}".format(SCRIPT_PATH, os.sep))
                os.chdir(cwd)
            else:
                sys.stdout.write("\033[91mFailed to install PSIPRED.\033[39m\nPlease install the software yourself from"
                                 " http://bioinfadmin.cs.ucl.ac.uk/downloads/psipred/\n\n")
                return
    # Confirm all psipred weight files are in the rdmcl directory
    weight_files = ["weights.dat", "weights.dat2", "weights.dat3", "weights_p2.dat",
                    "weights_s.dat", "weights_s.dat2", "weights_s.dat3"]
    error_msg = """\033[1mError:\033[m psi-pred data file '{0}' not found in {1}!
    Please try reinstalling PSIPRED:

       $: conda install -c biocore --no-deps --force psipred

    or build from http://bioinfadmin.cs.ucl.ac.uk/downloads/psipred/

    If the problem persists, please create an issue at https://github.com/biologyguy/RD-MCL/issues
    """

    data_dir = "{0}{1}psipred{1}data".format(SCRIPT_PATH, os.sep)

    if path_install:
        os.makedirs("%s%spsipred" % (SCRIPT_PATH, os.sep), exist_ok=True)
        os.makedirs(data_dir, exist_ok=True)

        psipred_bin_dir = shutil.which("psipred").split(os.sep)[:-2]
        root, dirs, files = next(os.walk(os.sep + os.path.join(*psipred_bin_dir, "share")))
        psipred_data_dir = re.search("'(psipred.*?)'[,\]]", str(dirs)).group(1)
        psipred_data_dir = os.sep + os.path.join(*psipred_bin_dir, "share", psipred_data_dir, "data")
        for next_file in weight_files:
            if not os.path.isfile("{0}{1}{2}".format(data_dir, os.sep, next_file)) \
                    and not os.path.isfile(os.path.join(psipred_data_dir, next_file)):
                print(error_msg.format(next_file, psipred_data_dir))
                return
            elif not os.path.isfile("{0}{1}{2}".format(data_dir, os.sep, next_file)):
                shutil.copyfile(os.path.join(psipred_data_dir, next_file),
                                "{0}{1}{2}".format(data_dir, os.sep, next_file))
    elif local_install:
        for next_file in weight_files:
            if not os.path.isfile("{0}{1}{2}".format(data_dir, os.sep, next_file)):
                print(error_msg.format(next_file, data_dir))
                return

    open(os.path.join(SCRIPT_PATH, "config.ini"), "w").close()
    sys.stdout.write("\n\033[1mSuccess! You're all set.\033[m\n")
    return


def main():
    in_args = argparse_init()
    if 'setup' in in_args:
        setup()
    else:
        full_run(in_args)
    return


if __name__ == '__main__':
    '''
    cteno_panxs = Sb.SeqBuddy("tests/unit_test_resources/Cteno_pannexins.fa")
    ids = [rec.id for rec in cteno_panxs.records]
    sim_scores = pd.read_csv("tests/unit_test_resources/Cteno_pannexins_sim.scores", "\t", index_col=False, header=None)
    sim_scores.columns = ["seq1", "seq2", "subsmat", "psi", "raw_score", "score"]

    cluster = Cluster(ids, sim_scores)
    cluster.score()
    '''
    main()<|MERGE_RESOLUTION|>--- conflicted
+++ resolved
@@ -1277,12 +1277,8 @@
                         processing_check = cursor.execute("SELECT * FROM processing "
                                                           "WHERE hash='%s'" % seq_id_hash).fetchone()
 
-<<<<<<< HEAD
-                        with helpers.ExclusiveConnect(HEARTBEAT_DB, "LN%s" % getframeinfo(currentframe()).lineno) \
-                                as hb_cursor:
-=======
-                        with helpers.ExclusiveConnect(HEARTBEAT_DB, priority=True) as hb_cursor:
->>>>>>> 0fdd5b0a
+                        with helpers.ExclusiveConnect(HEARTBEAT_DB, "LN%s" % getframeinfo(currentframe()).lineno,
+                                                      priority=True) as hb_cursor:
                             min_pulse = time.time() - (MAX_WORKER_WAIT * 3) - hb_cursor.lag
                             worker_heartbeat_check = hb_cursor.execute("SELECT * FROM heartbeat "
                                                                        "WHERE thread_type='worker' AND pulse>%s"
