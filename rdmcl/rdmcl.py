#!/usr/bin/env python3
# -*- coding: utf-8 -*-

"""
This program is free software in the public domain as stipulated by the Copyright Law
of the United States of America, chapter 1, subsection 105. You may modify it and/or redistribute it
without restriction.

This program is distributed in the hope that it will be useful, but WITHOUT ANY WARRANTY; without even the implied
warranty of MERCHANTABILITY or FITNESS FOR A PARTICULAR PURPOSE.

name: rdmcl.py
author: Stephen R. Bond
email: steve.bond@nih.gov
institute: Computational and Statistical Genomics Branch, Division of Intramural Research,
           National Human Genome Research Institute, National Institutes of Health
           Bethesda, MD
repository: https://github.com/biologyguy/RD-MCL
© license: None, this work is public domain

Description:
Identify 'orthogroup' from a collection of sequences. MCMCMC-driven MCL is the basic workhorse for clustering, and then
the groups are refined further to include orphan sequences and/or be broken up into RBH-cliques, where appropriate.
"""

# Std library
import sys
import os
import re
import shutil
import json
import logging
import time
import argparse
import sqlite3
from io import StringIO
from subprocess import Popen, PIPE, check_output, CalledProcessError
from multiprocessing import Lock, Pipe, Process
from random import choice, Random, randint, random
from math import ceil, log2
from collections import OrderedDict
from copy import deepcopy
from hashlib import md5


# 3rd party
import pandas as pd
import numpy as np
import statsmodels.api as sm
import scipy.stats
from Bio.SubsMat import SeqMat, MatrixInfo

# My packages
try:
    import mcmcmc
    import helpers
except ImportError:
    from . import mcmcmc
    from . import helpers

from buddysuite import SeqBuddy as Sb
from buddysuite import AlignBuddy as Alb
from buddysuite import buddy_resources as br

# Globals
SCRIPT_PATH = os.path.abspath(os.path.dirname(__file__))
try:
    git_commit = check_output(['git', '--git-dir={0}{1}..{1}.git'.format(SCRIPT_PATH, os.sep), 'rev-parse',
                               '--short', 'HEAD'], stderr=PIPE).decode().strip()
    git_commit = " (git %s)" % git_commit if git_commit else ""
    VERSION = "1.0.4%s" % git_commit
except CalledProcessError:
    VERSION = "1.0.4"

MAFFT = shutil.which("mafft") if shutil.which("mafft") \
        else os.path.join(SCRIPT_PATH, "mafft", "bin", "mafft")
NOTICE = '''\
Public Domain Notice
--------------------
This is free software; see the LICENSE for further details.
There is NO warranty; not even for MERCHANTABILITY or FITNESS FOR A
PARTICULAR PURPOSE.
Questions/comments/concerns can be directed to Steve Bond, steve.bond@nih.gov
--------------------
'''
LOCK = Lock()
MULTICORE_LOCK = Lock()
LOGGING_LOCK = Lock()
CPUS = br.usable_cpu_count()
TIMER = helpers.Timer()
GAP_OPEN = -5
GAP_EXTEND = 0
BLOSUM62 = helpers.make_full_mat(SeqMat(MatrixInfo.blosum62))
MCMC_CHAINS = 3
DR_BASE = 0.75
GELMAN_RUBIN = 1.1
WORKER_DB = ""
HEARTBEAT_DB = ""
MAX_WORKER_WAIT = 120
MASTER_ID = None
MASTER_PULSE = 60
PSIPREDDIR = ""
RUNTIMELOG = "runtime.log"
STARTTIME = time.time()

ambiguous_X = {"A": 0, "R": -1, "N": -1, "D": -1, "C": -2, "Q": -1, "E": -1, "G": -1, "H": -1, "I": -1, "L": -1,
               "K": -1, "M": -1, "F": -1, "P": -2, "S": 0, "T": 0, "W": -2, "Y": -1, "V": -1}
for aa in ambiguous_X:
    pair = sorted((aa, "X"))
    pair = tuple(pair)
    BLOSUM62[pair] = ambiguous_X[aa]


# ToDo: Maybe remove support for taxa_sep. It's complicating my life, so just impose the '-' on users?
class Cluster(object):
    def __init__(self, seq_ids, sim_scores, taxa_sep="-", parent=None, collapse=True, r_seed=None):
        """
        - Note that reciprocal best hits between paralogs are collapsed when instantiating group_0, so
          no problem strongly penalizing all paralogs in the scoring algorithm

        :param seq_ids: Sequence IDs
        :type seq_ids: list
        :param sim_scores: All-by-all similarity matrix for everything in the sequence_ids (and parental clusters)
        :type sim_scores: pandas.DataFrame
        :param parent: Parental sequence_ids
        :type parent: Cluster
        :param collapse: Specify whether reciprocal best hit paralogs should be combined
        :type collapse: bool
        :param r_seed: Set the random generator seed value
        """
        # Do an initial sanity check on the incoming graph and list of sequence ids
        log_data = "%s\t%s\t" % (os.getpid(), time.time() - STARTTIME)
        expected_num_edges = int(((len(seq_ids)**2) - len(seq_ids)) / 2)
        if len(sim_scores.index) != expected_num_edges:
            raise ValueError("The number of incoming sequence ids (%s) does not match the expected graph size of %s"
                             " rows (observed %s rows)." % (len(seq_ids), expected_num_edges, len(sim_scores.index)))

        self.sim_scores = sim_scores
        self.taxa_sep = taxa_sep
        self.parent = parent

        self.subgroup_counter = 0
        self.cluster_score = None
        self.collapsed_genes = OrderedDict()  # If paralogs are reciprocal best hits, collapse them
        self.rand_gen = Random(r_seed)
        self._name = None

        self.taxa = OrderedDict()  # key = taxa id. value = list of genes coming fom that taxa.
        seq_ids = sorted(seq_ids)
        for next_seq_id in seq_ids:
            taxa = next_seq_id.split(taxa_sep)[0]
            self.taxa.setdefault(taxa, [])
            self.taxa[taxa].append(next_seq_id)

        if parent:
            self.max_genes_in_a_taxa = parent.max_genes_in_a_taxa
            for indx, genes in parent.collapsed_genes.items():
                if indx in seq_ids:
                    self.collapsed_genes[indx] = genes
            self.seq_ids = seq_ids

        else:
            self.max_genes_in_a_taxa = max([len(self.taxa[taxa]) for taxa in self.taxa])
            self._name = "group_0"
            # This next bit collapses all paralog reciprocal best-hit cliques so they don't gum up MCL
            # Set the full cluster score first though, in case it's needed
            self.seq_ids = seq_ids
            if collapse:
                self.collapse()

        self.seq_ids_str = str(", ".join(seq_ids))
        self.seq_id_hash = helpers.md5_hash(self.seq_ids_str)
        with LOGGING_LOCK:
            with open(RUNTIMELOG, "a") as ofile:
                ofile.write("%s%s\tCluster.__init__()\n" % (log_data, time.time() - STARTTIME))

    def reset_seq_ids(self, seq_ids):
        # Note that this does NOT reset sim_scores. This needs to be updated manually
        self.seq_ids = sorted(seq_ids)
        self.seq_ids_str = str(", ".join(seq_ids))
        self.seq_id_hash = helpers.md5_hash(self.seq_ids_str)

    def collapse(self):
        breakout = False
        while not breakout:
            breakout = True
            for seq1_id in self.seq_ids:
                seq1_taxa = seq1_id.split(self.taxa_sep)[0]
                paralog_best_hits = []
                for hit in self.get_best_hits(seq1_id).itertuples():
                    seq2_id = hit.seq1 if hit.seq1 != seq1_id else hit.seq2
                    if seq2_id.split(self.taxa_sep)[0] != seq1_taxa:
                        paralog_best_hits = []
                        break
                    paralog_best_hits.append(seq2_id)

                if not paralog_best_hits:
                    continue

                breakout = False
                self.collapsed_genes.setdefault(seq1_id, [])
                self.collapsed_genes[seq1_id] += paralog_best_hits
                for paralog in paralog_best_hits:
                    self.sim_scores = self.sim_scores[(self.sim_scores.seq1 != paralog) &
                                                      (self.sim_scores.seq2 != paralog)]
                    del self.seq_ids[self.seq_ids.index(paralog)]
                    del self.taxa[seq1_taxa][self.taxa[seq1_taxa].index(paralog)]
                    if paralog in self.collapsed_genes:
                        self.collapsed_genes[seq1_id] += self.collapsed_genes[paralog]
                        del self.collapsed_genes[paralog]
        return

    def name(self):
        """
        Get cluster name, or raise error if not yet set
        :return: The cluster's name
        :rtype: str
        """
        if not self._name:
            raise AttributeError("Cluster has not been named.")
        return self._name

    def set_name(self):
        """
        Set the cluster name if not yet done, otherwise do nothing.
        The parent cluster must already have a name, and the new name here is an increment of the parents name
        :return: Nothing
        """
        if self._name:
            pass
        else:
            try:
                self.parent.name()
            except AttributeError:
                raise ValueError("Parent of current cluster has not been named.\n%s" % self)
            self._name = "%s_%s" % (self.parent.name(), self.parent.subgroup_counter)
            self.parent.subgroup_counter += 1
        return

    def compare(self, query):
        """
        Determine the percentage of sequence ids shared with a query cluster
        :param query: Another cluster object
        :return:
        """
        matches = set(self.seq_ids).intersection(query.seq_ids)
        weighted_match = (len(matches) * 2.) / (len(self) + len(query))
        print("name: %s, matches: %s, weighted_match: %s" % (self.name(), len(matches), weighted_match))
        return weighted_match

    def get_best_hits(self, gene):
        """
        Search through the sim scores data frame to find the gene(s) with the highest similarity to the query
        :param gene: Query gene name
        :type gene: str
        :return: The best hit(s). Multiple matches will all have the same similarity score.
        :rtype: pd.DataFrame
        """
        best_hits = self.sim_scores[(self.sim_scores.seq1 == gene) | (self.sim_scores.seq2 == gene)]
        if not best_hits.empty:
            best_hits = best_hits.loc[best_hits.raw_score == max(best_hits.raw_score)].values
            best_hits = pd.DataFrame(best_hits, columns=list(self.sim_scores.columns.values))
        return best_hits

    def recursive_best_hits(self, gene, global_best_hits, tested_ids):
        """
        Compile a best-hit clique.
        The best hit for a given gene may not have the query gene as its reciprocal best hit, so find the actual best
        hit and continue until a fully contained clique is formed.
        Note that this does not build a COG-like clique, which should grab triangles from all included taxa (I would
        prefer to fix this)
        :param gene: Query gene name
        :type gene: str
        :param global_best_hits: Growing list of best hits that is passed to each recursive call
        :type global_best_hits: pd.DataFrame
        :param tested_ids: Growing list of ids that have already been tested, so not repeating the same work
        :type tested_ids: list
        :return: The final clique
        :rtype: pd.DataFrame
        """
        best_hits = self.get_best_hits(gene)
        global_best_hits = global_best_hits.append(best_hits, ignore_index=True)
        for _edge in best_hits.itertuples():
            if _edge.seq1 not in tested_ids:
                tested_ids.append(_edge.seq1)
                global_best_hits = self.recursive_best_hits(_edge.seq1, global_best_hits, tested_ids)
            if _edge.seq2 not in tested_ids:
                tested_ids.append(_edge.seq2)
                global_best_hits = self.recursive_best_hits(_edge.seq2, global_best_hits, tested_ids)
        return global_best_hits

    def perturb(self, scores, col_name="score"):
        """
        Add a very small bit of variance into score values when std == 0
        :param scores: Similarity scores
        :type scores: pd.DataFrame
        :param col_name: DataFrame column label
        :return: updated data frame
        """
        valve = br.SafetyValve(global_reps=10)
        while scores[col_name].std() == 0:
            valve.step("Failed to perturb:\n%s" % scores)
            for indx, score in scores[col_name].iteritems():
                scores.set_value(indx, col_name, self.rand_gen.gauss(score, (score * 0.0000001)))
        return scores

    def get_base_cluster(self):
        """
        Iteratively step backwards through parents until the origin is found
        :return:
        """
        cluster = self
        while True:
            if not cluster.parent:
                return cluster
            cluster = cluster.parent

    def score(self, algorithm="dem_ret", force=False):
        log_data = "%s\t%s\t" % (os.getpid(), time.time() - STARTTIME)
        if self.cluster_score and not force:
            return self.cluster_score

        assert algorithm in ["dem_ret", "drp"]
        output = []
        if algorithm == "dem_ret":
            output = self._score_diminishing_returns()
        elif algorithm == "drp":
            output = self._score_direct_replicate_penalty()

        with LOGGING_LOCK:
            with open(RUNTIMELOG, "a") as ofile:
                ofile.write("%s%s\tCluster.score()\n" % (log_data, time.time() - STARTTIME))
        return output

    def _score_diminishing_returns(self):
        """
        Arrange all genes into a table with species as column headings, filling in rows as possible.
        The top row will therefore have the most sequences in it, with equal or fewer in each subsequent row.
        The first row gets a full score. The second gets 1/2 score, third 1/4, nth 1/2^(n-1).
        :return:
        """
        base_cluster = deepcopy(self.get_base_cluster())

        # It's possible that a cluster can have sequences not present in the parent (i.e., following orphan placement);
        # check for this, and add the sequences to base_cluster if necessary.
        items_not_in_parent = set(self.seq_ids) - set(base_cluster.seq_ids)
        for orphan in items_not_in_parent:
            base_cluster.seq_ids.append(orphan)
            orphan_taxa = orphan.split(self.taxa_sep)[0]
            base_cluster.taxa.setdefault(orphan_taxa, [])
            base_cluster.taxa[orphan_taxa].append(orphan)

        # Split cluster up into subclusters containing no more than one gene from each taxa
        # eg. ["Mle1", "Baf1", "Lla1", "Mle2", "Pdb1", "Lla2", "Mle3"] would become:
        #     [["Mle1", "Baf1", "Lla1", "Pdb1"], ["Mle2", "Lla2"], ["Mle3"]]
        subclusters = [[]]
        for taxon, genes in self.taxa.items():
            for indx, gene in enumerate(genes):
                if len(subclusters) > indx:
                    subclusters[indx].append(taxon)
                else:
                    subclusters.append([taxon])

        score = 0
        for indx, subcluster in enumerate(subclusters):
            subscore = 0
            # Minimum score for a single gene is 1, which is given to the genes contained in the the taxa with the
            # largest number of genes. All other genes are pegged to this value, and increase in value if included in
            # a cluster proportionally to how many genes are in the taxa.
            for taxon in subcluster:
                subscore += self.max_genes_in_a_taxa / len(base_cluster.taxa[taxon])

            # Multiply subscore by 1-2, based on how many taxa contained (perfect score if all possible taxa present)
            subscore *= len(subcluster) / len(base_cluster.taxa) + 1

            # Reduce subscores as we encounter replicate taxa
            subscore *= DR_BASE ** indx

            score += subscore

        self.cluster_score = score
        return self.cluster_score

    def _score_direct_replicate_penalty(self):
        # This is currently only accessible by modifying the default in score()
        unique_taxa = 0
        replicate_taxa = 0
        base_cluster = deepcopy(self.parent) if self.parent else self

        # It's possible that a cluster can have sequences not present in the parent (i.e., following orphan placement);
        # check for this, and add the sequences to base_cluster if necessary.
        items_not_in_parent = set(self.seq_ids) - set(base_cluster.seq_ids)
        for orphan in items_not_in_parent:
            base_cluster.seq_ids.append(orphan)
            orphan_taxa = orphan.split(self.taxa_sep)[0]
            base_cluster.taxa.setdefault(orphan_taxa, [])
            base_cluster.taxa[orphan_taxa].append(orphan)

        score = 1
        for taxon, genes in self.taxa.items():
            if len(genes) == 1:
                """
                When a given taxon is unique in the cluster, it gets a score relative to how many other genes are
                present in the base cluster from the same taxon. More genes == larger score.
                """
                score += len(base_cluster.taxa[taxon])
                unique_taxa += 1  # Extra improvement for larger clusters
            else:
                """
                When there is a duplicate taxon in a cluster, it gets a negative score relative to how many other genes
                are present in the base cluster form the same taxon. Fewer genes == larger negative score
                """
                replicate_taxa += len(genes) ** (2 * (len(genes) / len(base_cluster.taxa[taxon])))

        score *= (1.2 ** unique_taxa)
        if replicate_taxa:
            score /= replicate_taxa

        # Modify cluster score based on size. 'Perfect' size = half of parent
        if self.parent:  # Obviously group_0 can't be modified this way
            half_par = (len(self.parent) / 2) if len(self) <= len(self.parent) else (len(self) / 2)
            if len(self) != half_par * 2:
                score *= ((half_par - abs(len(self) - half_par)) / half_par)
            else:  # To prevent exception with log2 below when parent and child are same length
                score *= 1 / half_par
        score = log2(score)  # Convert fractions to negative scores
        score = score ** 2 if score > 0 else -1 * (score ** 2)  # Linearize the data
        self.cluster_score = score
        return self.cluster_score

    def pull_scores_subgraph(self, seq_ids):
        assert not set(seq_ids) - set(self.seq_ids)  # Confirm that all requested seq_ids are present
        subgraph = self.sim_scores[(self.sim_scores.seq1.isin(seq_ids)) & (self.sim_scores.seq2.isin(seq_ids))]
        return subgraph

    def create_rbh_cliques(self, log_file=None):
        """
        Check for reciprocal best hit cliques
        :param log_file: Handle to a writable file
        :return: list of Cluster objects or False
        """
        log_data = "%s\t%s\t" % (os.getpid(), time.time() - STARTTIME)
        log_file = log_file if log_file else br.TempFile()
        log_file.write("# ####### Testing %s ####### #\n%s\n" % (self.name(), self.seq_ids))
        results = []
        # Anything less than 6 sequences cannot be subdivided into smaller cliques, because it would create orphans
        if len(self) < 6:
            log_file.write("\tTERMINATED: Group too small.\n\n")
            with LOGGING_LOCK:
                with open(RUNTIMELOG, "a") as ofile:
                    ofile.write("%s%s\trbhc TERM too small\n" % (log_data, time.time() - STARTTIME))
            return [self]

        paralogs = OrderedDict()
        for taxa_id, group in self.taxa.items():
            if len(group) > 1:
                for gene in group:
                    rbhc = self.recursive_best_hits(gene,
                                                    pd.DataFrame(columns=list(self.sim_scores.columns.values)),
                                                    [gene])
                    # If ANY clique encompasses the entire cluster, we're done
                    if len(set(list(rbhc.seq1.values) + list(rbhc.seq2.values))) == len(self):
                        log_file.write("\tTERMINATED: Entire cluster pulled into clique on %s." % taxa_id)
                        with LOGGING_LOCK:
                            with open(RUNTIMELOG, "a") as ofile:
                                ofile.write("%s%s\trbhc TERM entire\n" % (log_data, time.time() - STARTTIME))
                        return [self]

                    paralogs.setdefault(taxa_id, [])
                    paralogs[taxa_id].append(rbhc)

        # If there aren't any paralogs, we can't break up the group
        if not paralogs:
            log_file.write("\tTERMINATED: No paralogs present.\n\n")
            with LOGGING_LOCK:
                with open(RUNTIMELOG, "a") as ofile:
                    ofile.write("%s%s\trbhc TERM no para\n" % (log_data, time.time() - STARTTIME))
            return [self]

        # RBHCs with any overlap within a taxon cannot be separated from the cluster
        seqs_to_remove = []
        log_file.write("\tChecking taxa for overlapping cliques:\n")
        for taxa_id, rbhc_dfs in paralogs.items():
            log_file.write("\t\t# #### %s #### #\n" % taxa_id)
            marked_for_del = OrderedDict()
            for i, df_i in enumerate(rbhc_dfs):
                genes_i = set(list(df_i.seq1.values) + list(df_i.seq2.values))
                # Do not separate cliques of 2. df_j sizes are covered in df_i loop.
                if len(genes_i) < 3:
                    marked_for_del[i] = "is too small"
                for j, df_j in enumerate(rbhc_dfs[i+1:]):
                    genes_j = set(list(df_j.seq1.values) + list(df_j.seq2.values))
                    if list(genes_i & genes_j):
                        if i not in marked_for_del:
                            marked_for_del[i] = "overlaps with %s" % sorted(list(genes_j))
                        if i + j not in marked_for_del:
                            marked_for_del[i + j] = "overlaps with %s" % sorted(list(genes_i))

            if marked_for_del:
                log_file.write("\t\tDisqualified cliques:\n")
                # Re-order del indices to delete from the largest index down
                marked_for_del = sorted(marked_for_del.items(), key=lambda x: x[0], reverse=True)
                marked_for_del = OrderedDict(marked_for_del)
                for del_indx, reason in marked_for_del.items():
                    clique_ids = set(list(rbhc_dfs[del_indx].seq1.values) + list(rbhc_dfs[del_indx].seq2.values))
                    log_file.write("\t\t\t%s %s\n" % (sorted(list(clique_ids)), reason))
                    del rbhc_dfs[del_indx]

            # If all RBHCs have been disqualified, no reason to do the final test
            if not rbhc_dfs:
                log_file.write("\n\t\t!! ALL CLIQUES DISQUALIFIED !!\n\n")
                continue

            # Check for overlap between similarity scores within the clique and between clique seqs and non-clique seqs
            log_file.write("\t\tTest for KDE separation:\n")
            for clique in rbhc_dfs:
                clique_ids = set(list(clique.seq1.values) + list(clique.seq2.values))
                clique_ids = list(clique_ids)
                log_file.write("\t\t\t%s\n" % sorted(clique_ids))
                clique_scores = self.pull_scores_subgraph(clique_ids)
                outer_scores = self.sim_scores[(self.sim_scores.seq1.isin(clique_ids)) |
                                               (self.sim_scores.seq2.isin(clique_ids))]

                outer_scores = outer_scores[((outer_scores.seq1.isin(clique_ids))
                                             & (outer_scores.seq2.isin(clique_ids) == False)) |  # Note the == must stay
                                            ((outer_scores.seq2.isin(clique_ids))
                                             & (outer_scores.seq1.isin(clique_ids) == False))]  # Note the == must stay

                # if all sim scores in a group are identical, we can't get a KDE. Fix by perturbing the scores a little.
                clique_scores = self.perturb(clique_scores)
                clique_scores = self.perturb(clique_scores, "raw_score")

                outer_scores = self.perturb(outer_scores)
                outer_scores = self.perturb(outer_scores, "raw_score")

                total_kde = scipy.stats.gaussian_kde(outer_scores.raw_score, bw_method='silverman')
                log_file.write("""\
\t\t\tOuter KDE: {'shape': %s, 'covariance': %s, 'inv_cov': %s, '_norm_factor': %s}
""" % (total_kde.dataset.shape, total_kde.covariance[0][0], total_kde.inv_cov[0][0], total_kde._norm_factor))

                clique_kde = scipy.stats.gaussian_kde(clique_scores.raw_score, bw_method='silverman')
                log_file.write("""\
\t\t\tClique KDE: {'shape': %s, 'covariance': %s, 'inv_cov': %s,  '_norm_factor': %s}
""" % (clique_kde.dataset.shape, clique_kde.covariance[0][0], clique_kde.inv_cov[0][0], clique_kde._norm_factor))

                clique_resample = clique_kde.resample(10000)  # ToDo: figure out how to control this with r_seed!
                clique95 = [np.percentile(clique_resample, 2.5), np.percentile(clique_resample, 97.5)]
                log_file.write("\t\t\tclique95: %s\n" % clique95)

                integrated = total_kde.integrate_box_1d(clique95[0], clique95[1])
                log_file.write("\t\t\tintegrated: %s\n" % integrated)
                if integrated < 0.05:
                    log_file.write("\t\t\tPASS\n\n")
                    seqs_to_remove += clique_ids
                    results.append([clique_ids, clique_scores])
                else:
                    log_file.write("\t\t\tFAIL\n\n")

        # After all that, no significant cliques to spin off as independent clusters...
        if not seqs_to_remove:
            log_file.write("\tTERMINATED: No significant cliques identified.\n\n")
            with LOGGING_LOCK:
                with open(RUNTIMELOG, "a") as ofile:
                    ofile.write("%s%s\trbhc TERM no-cliq\n" % (log_data, time.time() - STARTTIME))
            return [self]

        # Look for any overlap between the cliques identified for each taxon and merge them together
        if len(results) > 1:
            log_file.write("\t\tChecking if new cliques can combine\n")
        combined = []
        while results:
            clique_i = results[0]
            drop_j_indx = []
            for indx, clique_j in enumerate(results[1:]):
                log_file.write("\t\t%s - %s  " % (sorted(clique_i[0]), sorted(clique_j[0])))
                if list(set(clique_i[0]) & set(clique_j[0])):
                    log_file.write("YES\n")
                    clique_i[0] = set(clique_i[0] + clique_j[0])
                    clique_i[0] = sorted(list(clique_i[0]))
                    clique_i[1] = self.pull_scores_subgraph(clique_i[0])
                    drop_j_indx.append(indx + 1)
                else:
                    log_file.write("NO\n")
            combined.append(clique_i)
            for indx in sorted(drop_j_indx, reverse=True):
                del results[indx]
            del results[0]
        remaining_seqs = self.seq_ids
        for seq in set(seqs_to_remove):
            del remaining_seqs[remaining_seqs.index(seq)]

        # Do not leave orphans by spinning off cliques
        if len(remaining_seqs) in [1, 2]:
            log_file.write("\tTERMINATED: Spinning off cliques would orphan %s.\n\n" % " and ".join(remaining_seqs))
            with LOGGING_LOCK:
                with open(RUNTIMELOG, "a") as ofile:
                    ofile.write("%s%s\trbhc TERM orphans\n" % (log_data, time.time() - STARTTIME))
            return [self]

        for indx, result in enumerate(combined):
            cluster_ids, cluster_sim_scores = result
            cluster = Cluster(cluster_ids, sim_scores=cluster_sim_scores, taxa_sep=self.taxa_sep,
                              parent=self)
            cluster.set_name()
            results.append(cluster)

        if remaining_seqs:
            sim_scores = self.pull_scores_subgraph(remaining_seqs)

            remaining_cluster = Cluster(remaining_seqs, sim_scores=sim_scores, parent=self,
                                        taxa_sep=self.taxa_sep)
            remaining_cluster.set_name()
            results.append(remaining_cluster)
        log_file.write("\tCliques identified and spun off:\n\t\t%s\n\n" %
                       "\n\t\t".join([str(res.seq_ids) for res in results]))
        with LOGGING_LOCK:
            with open(RUNTIMELOG, "a") as ofile:
                ofile.write("%s%s\trbhc identified\n" % (log_data, time.time() - STARTTIME))
        return results

    def __len__(self):
        return len(self.seq_ids)

    def __str__(self):
        return str(self.seq_ids)


def cluster2database(cluster, sql_broker, alignment):
    """
    Update the database with a cluster
    :param cluster: Cluster object
    :param sql_broker: A running helpers.SQLiteBroker object
    :param alignment: An alignment as an AlignBuddy object or string
    :return:
    """
    sql_broker.query("""INSERT OR IGNORE INTO data_table (hash, seq_ids, alignment, graph, cluster_score)
                        VALUES ('{0}', '{1}', '{2}', '{3}', '{4}')
                        """.format(cluster.seq_id_hash, cluster.seq_ids_str, str(alignment),
                                   cluster.sim_scores.to_csv(header=None, index=False), cluster.score()))
    return


# ################ PSI-PRED FUNCTIONS ################ #
def mc_psi_pred(seq_obj, args):
    outdir = args[0]
    if os.path.isfile("{0}{1}{2}.ss2".format(outdir, os.sep, seq_obj.id)):
        return
    result = run_psi_pred(seq_obj)
    with open("{0}{1}{2}.ss2".format(outdir, os.sep, seq_obj.id), "w") as ofile:
        ofile.write(result)
    return


def run_psi_pred(seq_rec):
    temp_dir = br.TempDir()
    pwd = os.getcwd()
    psipred_dir = os.path.abspath("%s%spsipred" % (SCRIPT_PATH, os.sep))
    os.chdir(temp_dir.path)
    with open("sequence.fa", "w") as ofile:
        ofile.write(seq_rec.format("fasta"))

    if shutil.which("psipred"):
        command = '''\
seq2mtx sequence.fa > {1}{3}{2}.mtx;
psipred {1}{3}{2}.mtx {0}{3}data{3}weights.dat {0}{3}data{3}weights.dat2 {0}{3}data{3}weights.dat3 > {1}{3}{2}.ss;
psipass2 {0}{3}data{3}weights_p2.dat 1 1.0 1.0 {1}{3}{2}.ss2 {1}{3}{2}.ss > {1}{3}{2}.horiz;
'''.format(psipred_dir, temp_dir.path, seq_rec.id, os.sep)

    else:
        data_weights = "{0}{1}data{1}weights".format(psipred_dir, os.sep)
        command = '''\
    {0}{3}bin{3}seq2mtx sequence.fa > {1}{3}{2}.mtx;
    {0}{3}bin{3}psipred {1}{3}{2}.mtx {4}.dat {4}.dat2 {4}.dat3 > {1}{3}{2}.ss;
    {0}{3}bin{3}psipass2 {4}_p2.dat 1 1.0 1.0 {1}{3}{2}.ss2 {1}{3}{2}.ss > {1}{3}{2}.horiz;
    '''.format(psipred_dir, temp_dir.path, seq_rec.id, os.sep, data_weights)

    Popen(command, shell=True).wait()
    os.chdir(pwd)
    with open("%s%s%s.ss2" % (temp_dir.path, os.sep, seq_rec.id), "r") as ifile:
        result = ifile.read()
    return result


def read_ss2_file(path):
    ss_file = pd.read_csv(path, comment="#", header=None, delim_whitespace=True)
    ss_file.columns = ["indx", "aa", "ss", "coil_prob", "helix_prob", "sheet_prob"]
    return ss_file


def compare_psi_pred(psi1_df, psi2_df):
    num_gaps = 0
    ss_score = 0
    for row1 in psi1_df.itertuples():
        row2 = psi2_df.loc[psi2_df["indx"] == row1.indx]
        if not row2.empty:
            row_score = 0
            row_score += 1 - abs(float(row1.coil_prob) - float(row2.coil_prob))
            row_score += 1 - abs(float(row1.helix_prob) - float(row2.helix_prob))
            row_score += 1 - abs(float(row1.sheet_prob) - float(row2.sheet_prob))
            ss_score += row_score / 3
        else:
            num_gaps += 1
    align_len = len(psi2_df) + num_gaps
    ss_score /= align_len
    return ss_score
# ################ END PSI-PRED FUNCTIONS ################ #


def orthogroup_caller(master_cluster, cluster_list, seqbuddy, sql_broker, progress, outdir, psi_pred_ss2_dfs,
                      steps=1000, chains=3, walkers=2, quiet=True, taxa_sep="-", r_seed=None, convergence=None):
    """
    Run MCMCMC on MCL to find the best orthogroups
    :param master_cluster: The group to be subdivided
    :type master_cluster: Cluster
    :param cluster_list: When a sequence_ids is finalized after recursion, it is appended to this list
    :param seqbuddy: The sequences that are included in the master sequence_ids
    :param sql_broker: Multithread SQL broker that can be queried
    :param progress: Progress class
    :param outdir: where are files being written to?
    :param psi_pred_ss2_dfs: OrdredDict of all ss2 dataframes with record IDs as key
    :param steps: How many MCMCMC iterations to run TODO: calculate this on the fly
    :param chains: Number of MCMCMC chains to spin off
    :param walkers: Number of Metropolis-Hastings walkers per chain
    :param quiet: Suppress StdErr
    :param taxa_sep: The string that separates taxon names from gene names
    :param r_seed: Set the random generator seed value
    :param convergence: Set minimum Gelman-Rubin PSRF value for convergence
    :return: list of sequence_ids objects
    """
    def save_cluster(end_message=None):
        _log_data = "%s\t%s\t" % (os.getpid(), time.time() - STARTTIME)
        cluster_list.append(master_cluster)
        if not os.path.isfile(os.path.join(temp_dir.path, "best_group")):
            with open(os.path.join(temp_dir.path, "best_group"), "w") as _ofile:
                _ofile.write('\t'.join(master_cluster.seq_ids))
        if end_message:
            with open(os.path.join(temp_dir.path, "end_message.log"), "w") as _ofile:
                _ofile.write(end_message + "\n")

        if not os.path.isdir(os.path.join(outdir, "mcmcmc", master_cluster.name())):
            temp_dir.save(os.path.join(outdir, "mcmcmc", master_cluster.name()))
        _, alignment = create_all_by_all_scores(seqbuddy, psi_pred_ss2_dfs, sql_broker, quiet=True)
        alignment.write(os.path.join(outdir, "alignments", master_cluster.name()))
        master_cluster.sim_scores.to_csv(os.path.join(outdir, "sim_scores", "%s.scores" % master_cluster.name()),
                                         header=None, index=False, sep="\t")
        update = len(master_cluster.seq_ids) if not master_cluster.subgroup_counter else 0
        progress.update("placed", update)
        with LOGGING_LOCK:
            with open(RUNTIMELOG, "a") as ofile:
                ofile.write("%s%s\tsave_cluster()\n" % (_log_data, time.time() - STARTTIME))
        return

    rand_gen = Random(r_seed)
    master_cluster.set_name()
    temp_dir = br.TempDir()
    convergence = GELMAN_RUBIN if convergence is None else float(convergence)

    # If there are no paralogs in the cluster, then it is already at its highest score and MCL is unnecessary
    keep_going = False
    for taxon, genes in master_cluster.taxa.items():
        if len(genes) > 1:
            keep_going = True
            break
    if not keep_going:
        save_cluster("No paralogs")
        return cluster_list
    log_data = "%s\t%s\t" % (os.getpid(), time.time() - STARTTIME)
    inflation_var = mcmcmc.Variable("I", 1.1, 20, r_seed=rand_gen.randint(1, 999999999999999))
    gq_var = mcmcmc.Variable("gq", min(master_cluster.sim_scores.score), max(master_cluster.sim_scores.score),
                             r_seed=rand_gen.randint(1, 999999999999999))

    try:
        open(os.path.join(temp_dir.path, "max.txt"), "w").close()
        mcmcmc_params = ["%s" % temp_dir.path, seqbuddy, master_cluster,
                         taxa_sep, sql_broker, psi_pred_ss2_dfs, progress]
        mcmcmc_factory = mcmcmc.MCMCMC([inflation_var, gq_var], mcmcmc_mcl, steps=steps, sample_rate=1, quiet=quiet,
                                       num_walkers=walkers, num_chains=chains, convergence=convergence,
                                       outfiles=os.path.join(temp_dir.path, "mcmcmc_out"), params=mcmcmc_params,
                                       include_lava=True, include_ice=True, r_seed=rand_gen.randint(1, 999999999999999))

        with LOGGING_LOCK:
            with open(RUNTIMELOG, "a") as ofile:
                ofile.write("%s%s\tmcmcmc setup passes\n" % (log_data, time.time() - STARTTIME))
    except RuntimeError:  # Happens when mcmcmc fails to find different initial chain parameters
        save_cluster("MCMCMC failed to find parameters")
        with LOGGING_LOCK:
            with open(RUNTIMELOG, "a") as ofile:
                ofile.write("%s%s\tmcmcmc setup fails\n" % (log_data, time.time() - STARTTIME))
        return cluster_list

    # I know what the best and worst possible scores are, so let MCMCMC know (better for calculating acceptance rates)
    # The worst score possible would be all genes in each taxa segregated.
    worst_score = 0
    for taxon, seq_ids in master_cluster.taxa.items():
        bad_clust = Cluster(seq_ids, master_cluster.pull_scores_subgraph(seq_ids), parent=master_cluster)
        worst_score += bad_clust.score()

    # The best score would be perfect separation of taxa
    log_data = "%s\t%s\t" % (os.getpid(), time.time() - STARTTIME)
    sub_clusters = [[]]
    for taxon, genes in master_cluster.taxa.items():
        for indx, gene in enumerate(genes):
            if len(sub_clusters) > indx:
                sub_clusters[indx].append(gene)
            else:
                sub_clusters.append([gene])
    with LOGGING_LOCK:
        with open(RUNTIMELOG, "a") as ofile:
            ofile.write("%s%s\tmake sub_clusters list\n" % (log_data, time.time() - STARTTIME))
    best_score = 0
    for seq_ids in sub_clusters:
        subcluster = Cluster(seq_ids, master_cluster.pull_scores_subgraph(seq_ids), parent=master_cluster)
        best_score += subcluster.score()

    for chain in mcmcmc_factory.chains:
        for walker in chain.walkers:
            walker.score_history += [worst_score, best_score]

    mcmcmc_factory.reset_params(["%s" % temp_dir.path, seqbuddy, master_cluster,
                                 taxa_sep, sql_broker, psi_pred_ss2_dfs, progress])

    log_data = "%s\t%s\t" % (os.getpid(), time.time() - STARTTIME)
    mcmcmc_factory.run()
    with LOGGING_LOCK:
        with open(RUNTIMELOG, "a") as ofile:
            ofile.write("%s%s\tmcmcmc_factor.run()\n" % (log_data, time.time() - STARTTIME))

    log_data = "%s\t%s\t" % (os.getpid(), time.time() - STARTTIME)
    best_score = pd.DataFrame()
    for indx in range(len(mcmcmc_factory.chains)):
        mcmcmc_output = pd.read_csv(os.path.join(temp_dir.path, "mcmcmc_out_%s.csv" % (indx+1)), "\t", index_col=False)
        result = mcmcmc_output.loc[mcmcmc_output["result"] == mcmcmc_output["result"].max()]
        best_score = result if best_score.empty or result["result"].iloc[0] > best_score["result"].iloc[0] \
            else best_score
    with LOGGING_LOCK:
        with open(RUNTIMELOG, "a") as ofile:
            ofile.write("%s%s\tcreate best_score df\n" % (log_data, time.time() - STARTTIME))

    if round(best_score["result"].iloc[0], 8) <= round(master_cluster.score(), 8):
        save_cluster("New best score of %s is less than master cluster at %s"
                     % (best_score["result"].iloc[0], master_cluster.score()))
        return cluster_list

    mcl_obj = helpers.MarkovClustering(master_cluster.sim_scores, inflation=best_score["I"].iloc[0],
                                       edge_sim_threshold=best_score["gq"].iloc[0])
    mcl_obj.run()
    progress.update('mcl_runs', 1)
    mcl_clusters = mcl_obj.clusters

    # Write out the actual best clusters
    best_clusters = ['\t'.join(cluster) for cluster in mcl_clusters]
    with open(os.path.join(temp_dir.path, "best_group"), "w") as ofile:
        ofile.write('\n'.join(best_clusters))

    recursion_clusters = []
    for sub_cluster in mcl_clusters:
        cluster_ids_hash = helpers.md5_hash(", ".join(sorted(sub_cluster)))
        if len(sub_cluster) == 1:
            sim_scores = pd.DataFrame(columns=["seq1", "seq2", "subsmat", "psi", "raw_score", "score"])
        else:
            # All mcl sub clusters are written to database in mcmcmc_mcl(), so no need to check if exists
            graph = sql_broker.query("SELECT (graph) FROM data_table WHERE hash='{0}'".format(cluster_ids_hash))[0][0]
            sim_scores = pd.read_csv(StringIO(graph), index_col=False, header=None)
            sim_scores.columns = ["seq1", "seq2", "subsmat", "psi", "raw_score", "score"]

        sub_cluster = Cluster(sub_cluster, sim_scores=sim_scores, parent=master_cluster,
                              taxa_sep=taxa_sep, r_seed=rand_gen.randint(1, 999999999999999))
        if sub_cluster.seq_id_hash == master_cluster.seq_id_hash:  # This shouldn't ever happen
            raise ArithmeticError("The sub_cluster and master_cluster are the same, but are returning different "
                                  "scores\nsub-cluster score: %s, master score: %s\n%s"
                                  % (best_score["result"].iloc[0], master_cluster.score(),
                                     sub_cluster.seq_id_hash))
        sub_cluster.set_name()
        if len(sub_cluster) in [1, 2]:
            cluster_list.append(sub_cluster)
            continue
        recursion_clusters.append(sub_cluster)

    for sub_cluster in recursion_clusters:
        seqbuddy_copy = Sb.make_copy(seqbuddy)
        seqbuddy_copy = Sb.pull_recs(seqbuddy_copy, ["^%s$" % rec_id for rec_id in sub_cluster.seq_ids])

        sub_cluster.collapse()

        # Recursion... Reassign cluster_list, as all clusters are returned at the end of a call to orthogroup_caller
        cluster_list = orthogroup_caller(sub_cluster, cluster_list, seqbuddy=seqbuddy_copy, sql_broker=sql_broker,
                                         progress=progress, outdir=outdir, steps=steps, quiet=quiet, chains=chains,
                                         walkers=walkers, taxa_sep=taxa_sep, convergence=convergence,
                                         r_seed=rand_gen.randint(1, 999999999999999), psi_pred_ss2_dfs=psi_pred_ss2_dfs)

    save_cluster("Sub clusters returned")
    return cluster_list


class Progress(object):
    def __init__(self, outdir, base_cluster):
        self.outdir = outdir
        with open(os.path.join(self.outdir, ".progress"), "w") as progress_file:
            _progress = {"mcl_runs": 0, "placed": 0, "total": len(base_cluster)}
            json.dump(_progress, progress_file)

    def update(self, key, value):
        with LOCK:
            with open(os.path.join(self.outdir, ".progress"), "r") as ifile:
                _progress = json.load(ifile)
                _progress[key] += value
            with open(os.path.join(self.outdir, ".progress"), "w") as _ofile:
                json.dump(_progress, _ofile)
        return

    def read(self):
        with LOCK:
            with open(os.path.join(self.outdir, ".progress"), "r") as ifile:
                return json.load(ifile)

    def __str__(self):
        _progress = self.read()
        return "MCL runs processed: %s. Sequences placed: %s/%s. Run time: " \
               % (_progress['mcl_runs'], _progress['placed'], _progress['total'])


def mcmcmc_mcl(args, params):
    """
    Function passed to mcmcmcm.MCMCMC that will execute MCL and return the final cluster scores
    :param args: Sample values to run MCL with and a random seed [inflation, gq, r_seed]
    :param params: List of parameters (see below for unpacking assignment)
    :return:
    """
    inflation, gq, r_seed = args
    exter_tmp_dir, seqbuddy, parent_cluster, taxa_sep, sql_broker, psi_pred_ss2_dfs, progress = params
    rand_gen = Random(r_seed)
    log_data = "%s\t%s\t" % (os.getpid(), time.time() - STARTTIME)
    mcl_obj = helpers.MarkovClustering(parent_cluster.sim_scores, inflation=inflation, edge_sim_threshold=gq)
    mcl_obj.run()
    with LOGGING_LOCK:
        with open(RUNTIMELOG, "a") as ofile:
            ofile.write("%s%s\tmcmcmc_mcl mcl_obj.run()\n" % (log_data, time.time() - STARTTIME))

    log_data = "%s\t%s\t" % (os.getpid(), time.time() - STARTTIME)
    progress.update('mcl_runs', 1)
    clusters = mcl_obj.clusters
    score = 0
    for indx, cluster_ids in enumerate(clusters):
        sb_copy = Sb.make_copy(seqbuddy)
        sb_copy = Sb.pull_recs(sb_copy, "|".join(["^%s$" % rec_id for rec_id in cluster_ids]))
        sim_scores, alb_obj = create_all_by_all_scores(sb_copy, psi_pred_ss2_dfs, sql_broker, quiet=True)
        cluster = Cluster(cluster_ids, sim_scores, parent=parent_cluster, taxa_sep=taxa_sep,
                          r_seed=rand_gen.randint(1, 999999999999999))

        clusters[indx] = cluster
        score += cluster.score()
    with LOGGING_LOCK:
        with open(RUNTIMELOG, "a") as ofile:
            ofile.write("%s%s\tmcmcmc_mcl calc score\n" % (log_data, time.time() - STARTTIME))

    log_data = "%s\t%s\t" % (os.getpid(), time.time() - STARTTIME)
    with LOCK:
        with LOGGING_LOCK:
            with open(RUNTIMELOG, "a") as ofile:
                ofile.write("%s%s\tmcmcmc_mcl fetch LOCK\n" % (log_data, time.time() - STARTTIME))

        log_data = "%s\t%s\t" % (os.getpid(), time.time() - STARTTIME)
        with open(os.path.join(exter_tmp_dir, "max.txt"), "r") as ifile:
            results = ifile.readlines()
            results = [result.strip() for result in results]
            results.append(",".join([cluster.seq_id_hash for cluster in clusters]))
            results = sorted(results)

        with open(os.path.join(exter_tmp_dir, "max.txt"), "w") as ofile:
            ofile.write("\n".join(results))

        if len(results) == MCMC_CHAINS:
            best_score = None
            best_clusters = []  # Hopefully just find a single best set of cluster, but could be more
            for clusters in results:
                score_sum = 0
                cluster_ids = []
                for cluster in clusters.split(","):
                    sql_query = sql_broker.query("SELECT seq_ids, graph FROM data_table WHERE hash='%s'" % cluster)
                    seq_ids = sql_query[0][0].split(", ")
                    cluster_ids.append(sql_query[0][0])
                    if len(seq_ids) > 1:  # Prevent crash if pulling a cluster with a single sequence
                        sim_scores = pd.read_csv(StringIO(sql_query[0][1]), index_col=False, header=None)
                        cluster = Cluster(seq_ids, sim_scores, parent=parent_cluster, taxa_sep=taxa_sep,
                                          r_seed=rand_gen.randint(1, 999999999999))
                        score_sum += cluster.score()

                if score_sum == best_score:
                    best_clusters.append(cluster_ids)
                elif best_score is None or score_sum > best_score:
                    best_clusters = [cluster_ids]
                    best_score = score_sum

            best_clusters = [cluster.replace(', ', '\t') for cluster in best_clusters[0]]
            with open(os.path.join(exter_tmp_dir, "best_group"), "w") as ofile:
                ofile.write('\n'.join(best_clusters))
    with LOGGING_LOCK:
        with open(RUNTIMELOG, "a") as ofile:
            ofile.write("%s%s\tmcmcmc_mcl release LOCK\n" % (log_data, time.time() - STARTTIME))
    return score


def parse_mcl_clusters(path):
    log_data = "%s\t%s\t" % (os.getpid(), time.time() - STARTTIME)
    with open(path, "r") as ifile:
        clusters = ifile.read()
    clusters = clusters.strip().split("\n")
    clusters = [cluster.strip().split("\t") for cluster in clusters]
    with LOGGING_LOCK:
        with open(RUNTIMELOG, "a") as ofile:
            ofile.write("%s%s\tparse_mcl_clusters()\n" % (log_data, time.time() - STARTTIME))
    return clusters


def write_mcl_clusters(clusters, path):
    clusters_strings = ["\t".join(cluster.seq_ids) for cluster in clusters]
    with open(path, "w") as ofile:
        ofile.write("\n".join(clusters_strings))
    return


def check_sequences(seqbuddy, taxa_sep):
    log_data = "%s\t%s\t" % (os.getpid(), time.time() - STARTTIME)
    logging.warning("Checking that the format of all sequence ids matches 'taxa%sgene'" % taxa_sep)
    failures = []
    for rec in seqbuddy.records:
        rec_id = rec.id.split(taxa_sep)
        if len(rec_id) != 2:
            failures.append(rec.id)
    if failures:
        logging.error("Malformed sequence id(s): '%s'\nThe taxa separator character is currently set to '%s',\n"
                      " which can be changed with the '-ts' flag" % (", ".join(failures), taxa_sep))
        sys.exit()
    else:
        logging.warning("    %s sequences PASSED" % len(seqbuddy))
    with LOGGING_LOCK:
        with open(RUNTIMELOG, "a") as ofile:
            ofile.write("%s%s\tcheck_sequences()\n" % (log_data, time.time() - STARTTIME))
    return


class HeartBeat(object):
    def __init__(self, hbdb_path, pulse_rate):
        self.hbdb_path = hbdb_path
        self.pulse_rate = pulse_rate
        self.master_id = None
        self.running_process = None
        with helpers.ExclusiveConnect(self.hbdb_path) as cursor:
            try:
                cursor.execute('CREATE TABLE heartbeat (thread_id INTEGER PRIMARY KEY AUTOINCREMENT, '
                               'thread_type TEXT, pulse INTEGER)')
            except sqlite3.OperationalError:
                pass

    def _run(self, check_file_path):
        split_time = time.time()
        with helpers.ExclusiveConnect(self.hbdb_path) as cursor:
            cursor.execute("UPDATE heartbeat SET pulse=%s WHERE thread_id=%s" % (round(time.time()), self.master_id))
        while True:
            with open("%s" % check_file_path, "r") as ifile:
                ifile_content = ifile.read()
            if ifile_content != "Running":
                break

            if split_time < (time.time() - self.pulse_rate):
                log_data = "%s\t%s\t" % (os.getpid(), time.time() - STARTTIME)
                with helpers.ExclusiveConnect(self.hbdb_path) as cursor:
                    cursor.execute("UPDATE heartbeat SET pulse=%s "
                                   "WHERE thread_id=%s" % (round(time.time() + cursor.lag), self.master_id))
                split_time = time.time()
                with LOGGING_LOCK:
                    with open(RUNTIMELOG, "a") as ofile:
                        ofile.write("%s%s\theartbeat pulse\n" % (log_data, time.time() - STARTTIME))
            time.sleep(random())
        return

    def start(self):
        log_data = "%s\t%s\t" % (os.getpid(), time.time() - STARTTIME)
        if self.running_process:
            self.end()
        tmp_file = br.TempFile()
        tmp_file.write("Running")
        with helpers.ExclusiveConnect(self.hbdb_path) as cursor:
            cursor.execute("INSERT INTO heartbeat (thread_type, pulse) "
                           "VALUES ('master', %s)" % round(time.time()))
            self.master_id = cursor.lastrowid
        p = Process(target=self._run, args=(tmp_file.path,))
        p.daemon = 1
        p.start()
        self.running_process = [tmp_file, p]
        with LOGGING_LOCK:
            with open(RUNTIMELOG, "a") as ofile:
                ofile.write("%s%s\theartbeat start\n" % (log_data, time.time() - STARTTIME))
        return

    def end(self):
        log_data = "%s\t%s\t" % (os.getpid(), time.time() - STARTTIME)
        if not self.running_process:
            return
        self.running_process[0].clear()
        while self.running_process[1].is_alive():
            continue
        self.running_process = None
        with helpers.ExclusiveConnect(self.hbdb_path) as cursor:
            cursor.execute("DELETE FROM heartbeat WHERE thread_id=%s" % self.master_id)
        self.master_id = None
        with LOGGING_LOCK:
            with open(RUNTIMELOG, "a") as ofile:
                ofile.write("%s%s\theartbeat end\n" % (log_data, time.time() - STARTTIME))
        return


# ################ SCORING FUNCTIONS ################ #
def create_all_by_all_scores(seqbuddy, psi_pred_ss2_dfs, sql_broker, gap_open=GAP_OPEN,
                             gap_extend=GAP_EXTEND, quiet=False):
    """
    Generate a multiple sequence alignment and pull out all-by-all similarity graph
    :param seqbuddy: AlignBuddy object
    :param psi_pred_ss2_dfs: OrderedDict of {seqID: ss2 dataframes}
    :param sql_broker: Active broker object to search/update SQL database
    :param gap_open: Gap initiation penalty
    :param gap_extend: Gap extension penalty
    :param quiet: Supress multicore output
    :return:
    """
    log_data = "%s\t%s\t" % (os.getpid(), time.time() - STARTTIME)
    seq_ids = sorted([rec.id for rec in seqbuddy.records])
    seq_id_hash = helpers.md5_hash(", ".join(seq_ids))

    if len(seqbuddy) == 1:
        sim_scores = pd.DataFrame(data=None, columns=["seq1", "seq2", "subsmat", "psi", "raw_score", "score"])
        alignment = Alb.AlignBuddy(str(seqbuddy))
        cluster2database(Cluster(seq_ids, sim_scores, collapse=False), sql_broker, alignment)
        with LOGGING_LOCK:
            with open(RUNTIMELOG, "a") as ofile:
                ofile.write("%s%s\tall_by_all len=1\n" % (log_data, time.time() - STARTTIME))
        return sim_scores, alignment

    # Grab from the database first, if the data exists there already
    query = sql_broker.query("SELECT graph, alignment FROM data_table WHERE hash='%s'" % seq_id_hash)
    if query and len(query[0]) == 2:
        sim_scores, alignment = query[0]
        sim_scores = pd.read_csv(StringIO(sim_scores), index_col=False, header=None)
        sim_scores.columns = ["seq1", "seq2", "subsmat", "psi", "raw_score", "score"]
        with LOGGING_LOCK:
            with open(RUNTIMELOG, "a") as ofile:
                ofile.write("%s%s\tall_by_all from DB\n" % (log_data, time.time() - STARTTIME))
        return sim_scores, Alb.AlignBuddy(alignment)

    # Try to feed the job to independent workers
    if WORKER_DB and os.path.isfile(WORKER_DB) and len(seq_ids) > 15:
        heartbeat = HeartBeat(HEARTBEAT_DB, MASTER_PULSE)
        heartbeat.start()

        run_worker = True

        with helpers.ExclusiveConnect(HEARTBEAT_DB) as cursor:
            workers = cursor.execute("SELECT * FROM heartbeat "
                                     "WHERE thread_type='worker' "
                                     "AND pulse>%s" % (time.time() - MAX_WORKER_WAIT - cursor.lag)).fetchone()

        if workers:
            with helpers.ExclusiveConnect(WORKER_DB) as cursor:
                # Make sure the job hasn't already been submitted or completed)
                complete_check = cursor.execute("SELECT hash FROM complete WHERE hash='%s'" % seq_id_hash).fetchone()
                queue_check = cursor.execute("SELECT hash FROM queue WHERE hash='%s'" % seq_id_hash).fetchone()
                processing_check = cursor.execute("SELECT hash FROM processing WHERE hash='%s'"
                                                  % seq_id_hash).fetchone()

                if not complete_check and not queue_check and not processing_check:
                    cursor.execute("INSERT INTO queue (hash, seqs, psi_pred_dir, master_id) "
                                   "VALUES ('%s', '%s', '%s', %s)" %
                                   (seq_id_hash, str(seqbuddy), PSIPREDDIR, heartbeat.master_id))

                cursor.execute("INSERT INTO waiting (hash, master_id) VALUES ('%s', %s)"
                               % (seq_id_hash, heartbeat.master_id))
        else:
            run_worker = False

<<<<<<< HEAD
        with LOGGING_LOCK:
            with open(RUNTIMELOG, "a") as ofile:
                ofile.write("%s%s\tall_by_all setup\n" % (log_data, time.time() - STARTTIME))

        log_data = "%s\t%s\t" % (os.getpid(), time.time() - STARTTIME)
        vanished = 0
=======
>>>>>>> 71bb1616
        while run_worker:
            query = sql_broker.query("SELECT graph, alignment FROM data_table WHERE hash='%s'" % seq_id_hash)
            if query and len(query[0]) == 2:
                sim_scores, alignment = query[0]
                sim_scores = pd.read_csv(StringIO(sim_scores), index_col=False, header=None)
                sim_scores.columns = ["seq1", "seq2", "subsmat", "psi", "raw_score", "score"]
                with helpers.ExclusiveConnect(WORKER_DB) as cursor:
                    waiting_check = cursor.execute("SELECT * FROM waiting WHERE hash='%s'" % seq_id_hash).fetchall()
                    if len(waiting_check) <= 1:
                        cursor.execute("DELETE FROM complete WHERE hash='%s'" % seq_id_hash)
                    cursor.execute("DELETE FROM waiting WHERE hash='%s' AND master_id=%s"
                                   % (seq_id_hash, heartbeat.master_id))
                heartbeat.end()
                with LOGGING_LOCK:
                    with open(RUNTIMELOG, "a") as ofile:
                        ofile.write("%s%s\tall_by_all run_worker\n" % (log_data, time.time() - STARTTIME))
                return sim_scores, Alb.AlignBuddy(alignment)

            ######################
            finished = False
            with helpers.ExclusiveConnect(WORKER_DB) as cursor:
                complete_check = cursor.execute("SELECT * FROM complete WHERE hash='%s'" % seq_id_hash).fetchone()
                if not complete_check:
                    # Occasionally check to make sure the job is still active
                    if random() > 0.75:
                        queue_check = cursor.execute("SELECT * FROM queue "
                                                     "WHERE hash='%s'" % seq_id_hash).fetchone()
                        processing_check = cursor.execute("SELECT * FROM processing "
                                                          "WHERE hash='%s'" % seq_id_hash).fetchone()

                        with helpers.ExclusiveConnect(HEARTBEAT_DB) as hb_cursor:
                            min_pulse = time.time() - (MAX_WORKER_WAIT * 3) - hb_cursor.lag
                            worker_heartbeat_check = hb_cursor.execute("SELECT * FROM heartbeat "
                                                                       "WHERE thread_type='worker' AND pulse>%s"
                                                                       % min_pulse).fetchall()

                        # No workers are still around. Time to kill everything and move on serially
                        if not worker_heartbeat_check:
                            cursor.execute("DELETE FROM queue WHERE master_id=%s" % heartbeat.master_id)
                            cursor.execute("DELETE FROM processing WHERE master_id=%s" % heartbeat.master_id)
                            cursor.execute("DELETE FROM waiting WHERE master_id=%s" % heartbeat.master_id)
                            break

                        if processing_check:
                            # Make sure the respective worker is still alive to finish processing this job
                            workers = [(thread_id, pulse) for thread_id, thread_type, pulse in worker_heartbeat_check]
                            workers = OrderedDict(workers)
                            worker_id = processing_check[1]
                            if worker_id not in workers:
                                # Doesn't look like it... Might as well queue it back up
                                cursor.execute("INSERT INTO queue (hash, seqs, psi_pred_dir, master_id) "
                                               "VALUES ('%s', '%s', '%s', %s)" %
                                               (seq_id_hash, str(seqbuddy), PSIPREDDIR, heartbeat.master_id))
                                cursor.execute("DELETE FROM processing WHERE hash='%s'" % seq_id_hash)

                        elif queue_check:
                            pass

                        else:
                            # Ummmm... Where'd the job go??? Queue it back up if it really seems to have vanished
                            print("We had a vanish!")
                            cursor.execute("INSERT INTO queue (hash, seqs, psi_pred_dir, master_id) "
                                           "VALUES ('%s', '%s', '%s', %s)" %
                                           (seq_id_hash, str(seqbuddy), PSIPREDDIR, heartbeat.master_id))

                else:
                    waiting_check = cursor.execute("SELECT * FROM waiting WHERE hash='%s'" % seq_id_hash).fetchall()
                    if len(waiting_check) <= 1:
                        cursor.execute("DELETE FROM complete WHERE hash='%s'" % seq_id_hash)
                    cursor.execute("DELETE FROM waiting WHERE hash='%s' AND master_id=%s"
                                   % (seq_id_hash, heartbeat.master_id))
                    finished = True

            if finished:
                alignment = Alb.AlignBuddy(StringIO(complete_check[1]))
                sim_scores = pd.read_csv(StringIO(complete_check[2]), index_col=False, header=None)
                sim_scores.columns = ["seq1", "seq2", "subsmat", "psi", "raw_score", "score"]
                cluster2database(Cluster(seq_ids, sim_scores, collapse=False), sql_broker, alignment)
                heartbeat.end()
                with LOGGING_LOCK:
                        with open(RUNTIMELOG, "a") as ofile:
                            ofile.write("%s%s\tall_by_all run_worker\n" % (log_data, time.time() - STARTTIME))
                return sim_scores, alignment

<<<<<<< HEAD
            # Occasionally check to make sure the job is still active
            if random() > 0.75:
                with helpers.ExclusiveConnect(HEARTBEAT_DB) as cursor:
                    worker_heartbeat_check = cursor.execute("SELECT * FROM heartbeat "
                                                            "WHERE thread_type='worker' "
                                                            "AND pulse>%s"
                                                            % (time.time() - (MAX_WORKER_WAIT * 3))).fetchall()

                if not worker_heartbeat_check:
                    with helpers.ExclusiveConnect(WORKER_DB) as cursor:
                        cursor.execute("DELETE FROM queue")
                        cursor.execute("DELETE FROM processing")
                        cursor.execute("DELETE FROM waiting WHERE master_id=%s" % heartbeat.master_id)
                        with LOGGING_LOCK:
                            with open(RUNTIMELOG, "a") as ofile:
                                ofile.write("%s%s\tall_by_all run_worker lost\n" % (log_data, time.time() - STARTTIME))
                        break

                if processing_check:
                    # Make sure the respective worker is still alive to finish processing this job
                    workers = [(thread_id, pulse) for thread_id, thread_type, pulse in worker_heartbeat_check]
                    workers = OrderedDict(workers)
                    worker_id = processing_check[1]
                    if worker_id not in workers:
                        # Doesn't look like it... Might as well queue it back up
                        with helpers.ExclusiveConnect(WORKER_DB) as cursor:
                            try:
                                cursor.execute("INSERT INTO queue (hash, seqs, psi_pred_dir, master_id) "
                                               "VALUES ('%s', '%s', '%s', %s)" %
                                               (seq_id_hash, str(seqbuddy), PSIPREDDIR, heartbeat.master_id))
                                cursor.execute("DELETE FROM processing WHERE hash='%s'" % seq_id_hash)
                            except sqlite3.IntegrityError as err:
                                # Ooops, someone else must have beat us too it
                                if "UNIQUE constraint failed: queue.hash" not in str(err):
                                    raise err
                elif queue_check:
                    pass
                else:
                    # Ummmm... Where'd the job go??? Queue it back up if it really seems to have vanished
                    if vanished == 5:
                        print("We had a vanish!")
                        vanished = 0
                        with helpers.ExclusiveConnect(WORKER_DB) as cursor:
                            try:
                                cursor.execute("INSERT INTO queue (hash, seqs, psi_pred_dir, master_id) "
                                               "VALUES ('%s', '%s', '%s', %s)" %
                                               (seq_id_hash, str(seqbuddy), PSIPREDDIR, heartbeat.master_id))
                            except sqlite3.IntegrityError as err:
                                # Ooops, someone else must have beat us too it
                                if "UNIQUE constraint failed: queue.hash" not in str(err):
                                    raise err
                    else:
                        vanished += 1
=======
>>>>>>> 71bb1616
            time.sleep(5)  # Pause for five seconds to prevent spamming the database with requests
        heartbeat.end()

    log_data = "%s\t%s\t" % (os.getpid(), time.time() - STARTTIME)
    # If the job is small or couldn't be pushed off on a worker, do it directly
    alignment = Alb.generate_msa(Sb.make_copy(seqbuddy), MAFFT, params="--globalpair --thread -1", quiet=True)

    # Need to specify what columns the PsiPred files map to now that there are gaps.
    psi_pred_ss2_dfs = deepcopy(psi_pred_ss2_dfs)  # Don't modify in place...

    for rec in seqbuddy.records:
        ss_file = psi_pred_ss2_dfs[rec.id]
        ss_counter = 0
        for indx, residue in enumerate(rec.seq):
            if residue != "-":
                psi_pred_ss2_dfs[rec.id].set_value(ss_counter, "indx", indx)
                ss_counter += 1
        psi_pred_ss2_dfs[rec.id] = ss_file

    # Scores seem to be improved by removing gaps. ToDo: Need to test this explicitly for the paper
    alignment = Alb.trimal(alignment, threshold=0.9)

    # Re-update PsiPred files now that some columns, possibly including non-gap characters, are removed
    for rec in alignment.records_iter():
        new_psi_pred = [0 for _ in range(len(psi_pred_ss2_dfs[rec.id].index))]  # Instantiate list of max possible size
        indx = 0
        for row in psi_pred_ss2_dfs[rec.id].itertuples():
            if alignment.alignments[0].position_map[int(row[1])][1]:
                new_psi_pred[indx] = list(row)[1:]
                indx += 1
        new_psi_pred = new_psi_pred[:indx]
        psi_pred_ss2_dfs[rec.id] = pd.DataFrame(new_psi_pred, columns=["indx", "aa", "ss", "coil_prob",
                                                                       "helix_prob", "sheet_prob"])

    ids1 = [rec.id for rec in alignment.records_iter()]
    ids2 = [rec.id for rec in alignment.records_iter()]
    all_by_all = [0 for _ in range(int((len(ids1)**2 - len(ids1)) / 2))]
    indx = 0
    for rec1 in ids1:
        del ids2[ids2.index(rec1)]
        for rec2 in ids2:
            all_by_all[indx] = (rec1, rec2)
            indx += 1

    all_by_all_outdir = br.TempDir()
    if all_by_all:
        n = int(ceil(len(all_by_all) / CPUS))
        all_by_all = [all_by_all[i:i + n] for i in range(0, len(all_by_all), n)] if all_by_all else []
        score_sequences_params = [alignment, psi_pred_ss2_dfs, all_by_all_outdir.path, gap_open, gap_extend]
        with MULTICORE_LOCK:
            br.run_multicore_function(all_by_all, mc_score_sequences, score_sequences_params,
                                      quiet=quiet, max_processes=CPUS)
    sim_scores_file = br.TempFile()
    sim_scores_file.write("seq1,seq2,subsmat,psi")
    aba_root, aba_dirs, aba_files = next(os.walk(all_by_all_outdir.path))
    for aba_file in aba_files:
        with open(os.path.join(aba_root, aba_file), "r") as ifile:
            sim_scores_file.write(ifile.read())
    sim_scores = pd.read_csv(sim_scores_file.get_handle("r"), index_col=False)

    # Set raw score, which is used by Orphan placement
    sim_scores['raw_score'] = (sim_scores['psi'] * 0.3) + (sim_scores['subsmat'] * 0.7)
    # Distribute final scores_components between 0-1.
    sim_scores['psi'] = (sim_scores['psi'] - sim_scores['psi'].min()) / \
                        (sim_scores['psi'].max() - sim_scores['psi'].min())

    sim_scores['subsmat'] = (sim_scores['subsmat'] - sim_scores['subsmat'].min()) / \
                            (sim_scores['subsmat'].max() - sim_scores['subsmat'].min())

    # ToDo: Experiment testing these magic number weights...
    sim_scores['score'] = (sim_scores['psi'] * 0.3) + (sim_scores['subsmat'] * 0.7)
    cluster2database(Cluster(seq_ids, sim_scores, collapse=False), sql_broker, alignment)
    with LOGGING_LOCK:
        with open(RUNTIMELOG, "a") as ofile:
            ofile.write("%s%s\tall_by_all direct run\n" % (log_data, time.time() - STARTTIME))
    return sim_scores, alignment


def mc_score_sequences(seq_pairs, args):
    # Calculate the best possible scores, and divide by the observed scores
    alb_obj, psi_pred_ss2_dfs, output_dir, gap_open, gap_extend = args
    file_name = helpers.md5_hash(str(seq_pairs))
    ofile = open(os.path.join(output_dir, file_name), "w")
    for seq_pair in seq_pairs:
        id1, id2 = seq_pair
        id_regex = "^%s$|^%s$" % (id1, id2)
        # Alignment comparison
        alb_copy = Alb.make_copy(alb_obj)
        Alb.pull_records(alb_copy, id_regex)

        subs_mat_score = compare_pairwise_alignment(alb_copy, gap_open, gap_extend)

        # PSI PRED comparison
        alb_copy = Sb.SeqBuddy(alb_copy.records())
        Sb.clean_seq(alb_copy)
        # assert len(psi_pred_ss2_dfs[id1]) == len(alb_copy.records[0].seq)
        # assert len(psi_pred_ss2_dfs[id2]) == len(alb_copy.records[1].seq)
        ss_score = compare_psi_pred(psi_pred_ss2_dfs[id1], psi_pred_ss2_dfs[id2])
        ofile.write("\n%s,%s,%s,%s" % (id1, id2, subs_mat_score, ss_score))
    ofile.close()
    return


def compare_pairwise_alignment(alb_obj, gap_open, gap_extend):
    observed_score = 0
    observed_len = alb_obj.lengths()[0]
    seq1_best = 0
    seq1_len = 0
    seq2_best = 0
    seq2_len = 0
    seq1, seq2 = alb_obj.records()
    prev_aa1 = "-"
    prev_aa2 = "-"

    for aa_pos in range(observed_len):
        aa1 = seq1.seq[aa_pos]
        aa2 = seq2.seq[aa_pos]

        if aa1 != "-":
            seq1_best += BLOSUM62[aa1, aa1]
            seq1_len += 1
        if aa2 != "-":
            seq2_best += BLOSUM62[aa2, aa2]
            seq2_len += 1
        if aa1 == "-" or aa2 == "-":
            if prev_aa1 == "-" or prev_aa2 == "-":
                observed_score += gap_extend
            else:
                observed_score += gap_open
        else:
            observed_score += BLOSUM62[aa1, aa2]
        prev_aa1 = str(aa1)
        prev_aa2 = str(aa2)

    # Calculate average per-residue log-odds ratios for both best possible alignments and observed
    # Note: The best score range is 4 to 11. Possible observed range is -4 to 11.
    observed_score = (observed_score / observed_len)

    seq1_best = (seq1_best / seq1_len)
    seq1_score = observed_score / seq1_best

    seq2_best = (seq2_best / seq2_len)
    seq2_score = observed_score / seq2_best

    subs_mat_score = (seq1_score + seq2_score) / 2
    return subs_mat_score
# ################ END SCORING FUNCTIONS ################ #


class Orphans(object):
    def __init__(self, seqbuddy, clusters, sql_broker, psi_pred_ss2_dfs, quiet=False):
        """
        Organizes all of the orphan prediction/folding logic into a class
        :param seqbuddy: This should include all of the sequences in the entire population being tests
        :param clusters: List of all cluster objects the sequences have currently been grouped into
        :param sql_broker: Open SQLiteBroker object
        :param psi_pred_ss2_dfs: OrderedDict of all PSI Pred graphs (seq_id: df)
        :param quiet: Suppress any terminal output
        """
        log_data = "%s\t%s\t" % (os.getpid(), time.time() - STARTTIME)
        self.seqbuddy = seqbuddy
        self.clusters = clusters
        self.sql_broker = sql_broker
        self.psi_pred_ss2_dfs = psi_pred_ss2_dfs
        self.num_orphans = 0
        self.small_clusters = OrderedDict()
        self.large_clusters = OrderedDict()
        self._separate_large_small()
        self.printer = br.DynamicPrint(quiet=quiet)
        self.tmp_file = br.TempFile()

        # Create a null model from all within cluster scores from the large clusters; used for placement tests later
        self.lrg_cluster_sim_scores = pd.Series()
        for clust_name, clust in self.large_clusters.items():
            self.lrg_cluster_sim_scores = self.lrg_cluster_sim_scores.append(clust.sim_scores.raw_score,
                                                                             ignore_index=True)
        with LOGGING_LOCK:
            with open(RUNTIMELOG, "a") as ofile:
                ofile.write("%s%s\tOrphans.__init__\n" % (log_data, time.time() - STARTTIME))

    def _separate_large_small(self):
        for cluster in self.clusters:
            if len(cluster.seq_ids) > 2:
                self.large_clusters[cluster.name()] = cluster
            else:
                self.small_clusters[cluster.name()] = cluster

    def temp_merge_clusters(self, clust1, clust2):
        # Read or create an alignment containing the sequences in the clusters being merged
        seq_ids = sorted(clust1.seq_ids + clust2.seq_ids)
        seqbuddy = Sb.make_copy(self.seqbuddy)
        regex = "^%s$" % "$|^".join(seq_ids)
        Sb.pull_recs(seqbuddy, regex)

        sim_scores, alb_obj = create_all_by_all_scores(seqbuddy, self.psi_pred_ss2_dfs, self.sql_broker, quiet=True)
        cluster2database(Cluster(seq_ids, sim_scores, collapse=False), self.sql_broker, alb_obj)
        return sim_scores

    def _check_orphan(self, small_cluster):
        # First prepare the data for each large cluster so they can be compared
        log_output = "%s\n" % small_cluster.seq_ids
        log_output += "Min sim score needed: %s\n" % self.lrg_cluster_sim_scores.min()
        data_dict = OrderedDict()
        for group_name, large_cluster in self.large_clusters.items():
            log_output += "\t%s\n" % group_name
            log_output += "\t%s\n" % large_cluster.seq_ids
            log_output += "\tAmong large:\t%s - %s\n" % (round(large_cluster.sim_scores.raw_score.min(), 4),
                                                         round(large_cluster.sim_scores.raw_score.max(), 4))

            sim_scores = self.temp_merge_clusters(large_cluster, small_cluster)

            # Pull out the similarity scores between just the large and small cluster sequences
            lrg2sml_group_data = sim_scores.loc[(sim_scores['seq1'].isin(small_cluster.seq_ids))
                                                | (sim_scores['seq2'].isin(small_cluster.seq_ids))]
            lrg2sml_group_data = lrg2sml_group_data.loc[(lrg2sml_group_data['seq1'].isin(large_cluster.seq_ids))
                                                        | (lrg2sml_group_data['seq2'].isin(large_cluster.seq_ids))]
            log_output += "\tLarge 2 small:\t%s - %s\n\n" % (round(lrg2sml_group_data.raw_score.min(), 4),
                                                             round(lrg2sml_group_data.raw_score.max(), 4))

            # Confirm that the orphans are sufficiently similar to large group to warrant consideration by ensuring
            # that at least one similarity score is greater than the lowest score with all large groups.
            # Also, convert group_data to a numpy array so sm.stats can read it
            if lrg2sml_group_data.raw_score.max() >= self.lrg_cluster_sim_scores.min():
                data_dict[group_name] = (True, np.array(lrg2sml_group_data.raw_score))
            else:
                data_dict[group_name] = (False, np.array(lrg2sml_group_data.raw_score))
        # We only need to test the large cluster with the highest average similarity score, so find that cluster.
        averages = pd.Series()
        df = pd.DataFrame(columns=['observations', 'grouplabel'])
        for group_name, group in data_dict.items():
            averages = averages.append(pd.Series(np.mean(group[1]), index=[group_name]))
            tmp_df = pd.DataFrame(group[1], columns=['observations'])
            tmp_df['grouplabel'] = group_name
            df = df.append(tmp_df)
        max_ave_name = averages.argmax()

        # Confirm that the largest cluster has sufficient support
        if not data_dict[max_ave_name][0]:
            log_output += "No Matches: Best cluster (%s) insufficient support\n###########################\n\n"\
                          % max_ave_name
            with LOCK:
                self.tmp_file.write(log_output)
            return False

        groupsunique, groupintlab = np.unique(df.grouplabel, return_inverse=True)
        if len(groupsunique) < 2:
            # The gene can be grouped with the max_ave cluster because it's the only large cluster available
            log_output += "\n%s added to %s\n###########################\n\n" % (small_cluster.seq_ids, max_ave_name)
            mean_diff = abs(np.mean(data_dict[max_ave_name][1]) - np.mean(self.lrg_cluster_sim_scores))
            return max_ave_name, mean_diff

        # Run pairwise Tukey HSD and parse the results
        # The max_ave cluster must be significantly different from all other clusters
        result = sm.stats.multicomp.pairwise_tukeyhsd(df.observations, df.grouplabel)

        success = True
        for line in str(result).split("\n")[4:-1]:
            line = re.sub("^ *", "", line.strip())
            line = re.sub(" +", "\t", line)
            line = line.split("\t")  # Each line --> ['group1', 'group2', 'meandiff', 'lower', 'upper', 'reject]
            if max_ave_name in line:
                log_output += "%s\n" % "\t".join(line)
                if 'False' in line:
                    success = False  # Insufficient support to group the gene with max_ave group
        if success:
            # The gene can be grouped with the max_ave cluster
            # Return the group name and average meandiff (allow calling code to actually do the grouping)
            log_output += "\n%s added to %s\n###########################\n\n" % (small_cluster.seq_ids, max_ave_name)
            mean_diff = abs(np.mean(data_dict[max_ave_name][1]) - np.mean(self.lrg_cluster_sim_scores))
            with LOCK:
                self.tmp_file.write(log_output)
            return max_ave_name, mean_diff

        log_output += "Best group (%s) fails Tukey HSD\n###########################\n\n" % max_ave_name
        with LOCK:
            self.tmp_file.write(log_output)
        return False

    def mc_check_orphans(self, small_cluster, args):
        tmp_file = args[0]
        foster_score = self._check_orphan(small_cluster) if self.large_clusters else False
        if foster_score:
            large_name, mean_diff = foster_score
            with LOCK:
                with open(tmp_file, "a") as ofile:
                    ofile.write("%s\t%s\t%s\n" % (small_cluster.name(), large_name, mean_diff))
        return

    def place_orphans(self, multi_core=True):
        log_data = "%s\t%s\t" % (os.getpid(), time.time() - STARTTIME)
        if not self.small_clusters:
            return
        best_cluster = OrderedDict([("small_name", None), ("large_name", None), ("meandiff", 0)])
        fostered_orphans = 0
        starting_orphans = sum([len(sm_clust.seq_ids) for group, sm_clust in self.small_clusters.items()])

        # Loop through repeatedly, adding a single small cluster at a time and updating the large clusters on each loop
        while True and self.large_clusters:
            remaining_orphans = sum([len(sm_clust.seq_ids) for group, sm_clust in self.small_clusters.items()])
            self.printer.write("%s of %s orphans remain" % (remaining_orphans, starting_orphans))
            tmp_file = br.TempFile()
            small_clusters = [clust for clust_name, clust in self.small_clusters.items()]

            # Create each large/small combination and add to database if necessary. This has overhead here, but prevents
            # over subscribing available CPU resources in mc_check_orphans()
            for sm_clust in small_clusters:
                for _, lg_clust in self.large_clusters.items():
                    self.temp_merge_clusters(sm_clust, lg_clust)

            if multi_core:
                br.run_multicore_function(small_clusters, self.mc_check_orphans, [tmp_file.path],
                                          quiet=True, max_processes=CPUS)
            else:
                for clust in small_clusters:
                    self.mc_check_orphans(clust, [tmp_file.path])

            lines = tmp_file.read()
            if lines:
                lines = lines.strip().split("\n")
                lines = sorted(lines)
                for line in lines:
                    small_name, large_name, mean_diff = line.split("\t")
                    mean_diff = float(mean_diff)
                    if mean_diff > best_cluster["meandiff"]:
                        best_cluster = OrderedDict([("small_name", small_name), ("large_name", large_name),
                                                    ("meandiff", mean_diff)])

            if best_cluster["small_name"]:
                small_name = best_cluster["small_name"]
                large_name = best_cluster["large_name"]
                large_cluster = self.large_clusters[large_name]
                small_cluster = self.small_clusters[small_name]
                large_cluster.reset_seq_ids(small_cluster.seq_ids + large_cluster.seq_ids)

                seqs = Sb.pull_recs(Sb.make_copy(self.seqbuddy), "^%s$" % "$|^".join(large_cluster.seq_ids))
                sim_scores, alb_obj = create_all_by_all_scores(seqs, self.psi_pred_ss2_dfs,
                                                               self.sql_broker, quiet=True)

                large_cluster.sim_scores = sim_scores
                for taxon, seq_ids in small_cluster.taxa.items():
                    large_cluster.taxa.setdefault(taxon, [])
                    large_cluster.taxa[taxon] += seq_ids
                    for seq_id, paralogs in small_cluster.collapsed_genes.items():
                        large_cluster.collapsed_genes[seq_id] = paralogs
                fostered_orphans += len(small_cluster.seq_ids)
                del self.small_clusters[small_name]
                del small_cluster
                best_cluster = OrderedDict([("small_name", None), ("large_name", None), ("meandiff", 0)])
            else:
                break

        self.printer.clear()
        self.clusters = [cluster for group, cluster in self.small_clusters.items()] + \
                        [cluster for group, cluster in self.large_clusters.items()]

        with LOGGING_LOCK:
            with open(RUNTIMELOG, "a") as ofile:
                ofile.write("%s%s\tOrphans.place_orphans\n" % (log_data, time.time() - STARTTIME))
        return


def argparse_init():
    def fmt(prog):
        return br.CustomHelpFormatter(prog)

    parser = argparse.ArgumentParser(prog="rdmcl", formatter_class=fmt, add_help=False, usage=argparse.SUPPRESS,
                                     description='''\
\033[1mRD-MCL\033[m
  Got orthogroups?

  Recursive Dynamic Markov Clustering identifies MCL parameters that
  maximize  one-to-one  placement  of  sequences  into  orthogroups.
  Differences in evolutionary rates between orthogroups is accounted
  for  by  recursively  decomposing  large clusters  where possible.

  \033[1m\033[91mAll  sequences  must  be  homologous! RD-MCL  is \033[4mNOT\033[24m  intended for
  identifying  orthogroups  from  whole  genome/transcriptome  data.\033[m

\033[1mUsage\033[m:
  rdmcl "/path/to/sequence_file" [outdir] [-options]
''')

    parser.register('action', 'setup', _SetupAction)

    # Positional
    positional = parser.add_argument_group(title="\033[1mPositional argument\033[m")

    positional.add_argument("sequences", help="Location of sequence file (most formats are fine)", action="store")
    outdir = os.path.join(os.getcwd(), "rdmcd-%s" % time.strftime("%d-%m-%Y"))
    positional.add_argument("outdir", action="store", help="Where should results be written? (default=%s)" % outdir,
                            nargs="?", default=outdir)

    # Optional commands
    parser_flags = parser.add_argument_group(title="\033[1mAvailable commands\033[m")

    parser_flags.add_argument("-rs", "--r_seed", type=int, metavar="",
                              help="Specify a random seed for repeating a specific run")
    parser_flags.add_argument("-sql", "--sqlite_db", action="store", metavar="",
                              help="If RD-MCL has already created a SQLite database, reusing it can speed things up")
    parser_flags.add_argument("-psi", "--psipred_dir", action="store", metavar="",
                              help="If RD-MCL has already calculated PSI-Pred files, point to the directory")
    parser_flags.add_argument("-ts", "--taxa_sep", action="store", default="-", metavar="",
                              help="Specify the string that separates taxa ids from gene names (default='-')")
    parser_flags.add_argument("-ch", "--chains", default=MCMC_CHAINS, type=int, metavar="",
                              help="Specify how many MCMC chains to run (default=3)")
    parser_flags.add_argument("-wlk", "--walkers", default=3, type=int, metavar="",
                              help="Specify how many Metropolis-Hastings walkers are in each chain (default=3)")
    parser_flags.add_argument("-drb", "--dr_base", type=float, metavar="",
                              help="Set the base for the diminishing-returns "
                                   "orthogroup scoring function (default=%s)" % DR_BASE)
    parser_flags.add_argument("-cnv", "--converge", type=float, metavar="",
                              help="Set minimum Gelman-Rubin PSRF value for convergence (default=%s)" % GELMAN_RUBIN)
    parser_flags.add_argument("-cpu", "--max_cpus", type=int, action="store", default=CPUS, metavar="",
                              help="Specify the maximum number of cores RD-MCL can use (default=%s)" % CPUS)
    parser_flags.add_argument("-lwt", "--lock_wait_time", type=int, default=1200, metavar="",
                              help="Specify num seconds a process should wait on the SQLite database before crashing"
                                   " out (default=1200)")
    parser_flags.add_argument("-mcs", "--mcmc_steps", default=0, type=int, metavar="",
                              help="Specify a max number of MCMC steps (default=auto-detect)")
    parser_flags.add_argument("-op", "--open_penalty", type=float, default=GAP_OPEN, metavar="",
                              help="Penalty for opening a gap in pairwise alignment scoring (default=%s)" % GAP_OPEN)
    parser_flags.add_argument("-ep", "--ext_penalty", type=float, default=GAP_EXTEND, metavar="",
                              help="Penalty to extend a gap in pairwise alignment scoring (default=%s)" % GAP_EXTEND)
    parser_flags.add_argument("-wdb", "--workdb", action="store", default="",
                              help="Specify the directory that independent workers will be monitoring")
    parser_flags.add_argument("-f", "--force", action="store_true",
                              help="Try to run no matter what.")
    parser_flags.add_argument("-q", "--quiet", action="store_true",
                              help="Suppress output during run (only final output is returned)")

    # Developer testing
    dev_flags = parser.add_argument_group(title="\033[1mDeveloper commands (Caution!)\033[m")
    dev_flags.add_argument("-spc", "--suppress_paralog_collapse", action="store_true",
                           help="Do not merge best hit paralogs")
    dev_flags.add_argument("-sr", "--suppress_recursion", action="store_true",
                           help="Stop after a single round of MCL")
    dev_flags.add_argument("-scc", "--suppress_clique_check", action="store_true",
                           help="Do not check for or break up cliques")
    dev_flags.add_argument("-ssf", "--suppress_singlet_folding", action="store_true",
                           help="Do not check for or merge singlets")
    dev_flags.add_argument("-sit", "--suppress_iteration", action="store_true",
                           help="Only check for cliques and orphans once")

    # Misc
    misc = parser.add_argument_group(title="\033[1mMisc options\033[m")
    misc.add_argument('-h', '--help', action="help", help="Show this help message and exit")
    misc.add_argument('-v', '--version', action='version', version="RD-MCL version %s\n\n%s" % (VERSION, NOTICE))
    misc.add_argument("-setup", action="setup", dest=argparse.SUPPRESS, default=argparse.SUPPRESS)

    in_args = parser.parse_args()
    return in_args


# Create a new argparse action type to allow the setup option to override the positional arguments
class _SetupAction(argparse.Action):
    def __init__(self,
                 option_strings,
                 dest=argparse.SUPPRESS,
                 default=argparse.SUPPRESS,
                 _help="Complete the RDMCL installation"):
        super(_SetupAction, self).__init__(
            option_strings=option_strings,
            dest=dest,
            default=default,
            nargs=0,
            help=_help)

    def __call__(self, parser, namespace, values, option_string=None):
        setup()
        parser.exit()


def full_run(in_args):
    tmp_name = "".join([choice(br.string.ascii_letters + br.string.digits) for _ in range(10)])
    logger_obj = helpers.Logger(tmp_name)
    logging.info("*************************** Recursive Dynamic Markov Clustering ****************************")
    logging.warning("RD-MCL version %s\n\n%s" % (VERSION, NOTICE))
    logging.info("********************************************************************************************\n")

    if not os.path.isfile(os.path.join(SCRIPT_PATH, "config.ini")):
        print("""Error: You have not run the rdmcl setup script.
Please do so now:

    $: %s -setup

""" % __file__)
        return

    logging.info("Function call: %s" % " ".join(sys.argv))
    logging.info("Date: %s" % time.strftime("%H:%M-%d-%m-%Y"))
    logging.warning("\n** Environment setup **")
    if not in_args.r_seed:
        in_args.r_seed = randint(1, 999999999999)
    logging.warning("Random seed used for this run: %s\n" % in_args.r_seed)

    logging.info("Working directory: %s" % os.getcwd())
    logging.warning("Output directory:\n    %s" % os.path.abspath(in_args.outdir))
    if not os.path.isdir(in_args.outdir):
        os.makedirs(in_args.outdir)

    global RUNTIMELOG
    RUNTIMELOG = os.path.join(in_args.outdir, "runtime.log")
    open(RUNTIMELOG, "w").close()
    with open(RUNTIMELOG, "a") as ofile:
        ofile.write("%s\t%s\t%s\tStart\n" % (os.getpid(), time.time() - STARTTIME, time.time() - STARTTIME))

    if not os.path.isfile(MAFFT):
        logging.error("The 'MAFFT' program is not detected "
                      "on your system. Please run \n\t$: %s -setup" % __file__)
        sys.exit()

    mafft = Popen("%s --version" % MAFFT, stderr=PIPE, shell=True).communicate()[1].decode()
    logging.info("\nMAFFT version: %s" % mafft.strip())
    logging.info("SeqBuddy version: %s.%s" % (Sb.VERSION.major, Sb.VERSION.minor))
    logging.info("AlignBuddy version: %s.%s" % (Alb.VERSION.major, Sb.VERSION.minor))

    logging.warning("\nLaunching SQLite Daemons")

    sqlite_path = os.path.join(in_args.outdir, "sqlite_db.sqlite") if not in_args.sqlite_db \
        else os.path.abspath(in_args.sqlite_db)
    broker = helpers.SQLiteBroker(db_file=sqlite_path, lock_wait_time=in_args.lock_wait_time)
    broker.create_table("data_table", ["hash TEXT PRIMARY KEY", "seq_ids TEXT", "alignment TEXT",
                                       "graph TEXT", "cluster_score TEXT"])
    broker.start_broker()
    sequences = Sb.SeqBuddy(in_args.sequences)

    global WORKER_DB
    global HEARTBEAT_DB

    if in_args.workdb:
        in_args.workdb = os.path.abspath(in_args.workdb)
        WORKER_DB = os.path.join(in_args.workdb, "work_db.sqlite")

        HEARTBEAT_DB = os.path.join(in_args.workdb, "heartbeat_db.sqlite")
        heartbeat = HeartBeat(HEARTBEAT_DB, MASTER_PULSE)
        heartbeat.start()

    # Do a check for large data sets and confirm run
    if len(sequences) > 1000 and not in_args.force:
        msg = """\
WARNING: You are attempting to run RD-MCL on %s sequences. This will take a long time!
Be aware that RD-MCL is NOT intended to identify orthogroups from among non-homologous
sequences. If this is your goal, you should use other software like OrthoMCL or ProteinOrtho.
RD-MCL is specifically for fine grained classification of individual protein families.
Continue? y/[n] """ % len(sequences)
        logging.info("\n%s\n" % msg)

        if not br.ask(msg, default="no", timeout=120):
            logging.warning("\nRun terminated. If you really do want to run this large job, use the -f flag.")
            sys.exit()
        else:
            logging.warning("Proceeding with large run.\n")

    sequences = Sb.delete_metadata(sequences)
    check_sequences(sequences, in_args.taxa_sep)
    seq_ids_str = ", ".join(sorted([rec.id for rec in sequences.records]))
    seq_ids_hash = helpers.md5_hash(seq_ids_str)

    # Check if job has been run already
    if broker.query("SELECT (hash) FROM data_table WHERE hash='{0}'".format(seq_ids_hash)) == seq_ids_hash:
        logging.warning("RESUME: This output directory was previous used for an identical RD-MCL run.\n"
                        "        All cached resources will be reused.")

    # Make sure all the necessary directories are present and emptied of old run files
    for _path in [os.path.join(in_args.outdir, x) for x in ["", "alignments", "mcmcmc", "sim_scores", "psi_pred"]]:
        if not os.path.isdir(_path):
            logging.info("mkdir %s" % _path)
            os.makedirs(_path)
        # Delete old 'group' files/directories
        root, dirs, files = next(os.walk(_path))
        for _file in files:
            if "group" in _file:
                os.remove(os.path.join(root, _file))
        for _dir in dirs:
            if "group" in _dir:
                shutil.rmtree(os.path.join(root, _dir))

    # Prepare log files into output directory
    if os.path.isfile(os.path.join(in_args.outdir, "rdmcl.log")):
        os.remove(os.path.join(in_args.outdir, "rdmcl.log"))

    logger_obj.move_log(os.path.join(in_args.outdir, "rdmcl.log"))

    if os.path.isfile(os.path.join(in_args.outdir, "orphans.log")):
        os.remove(os.path.join(in_args.outdir, "orphans.log"))

    if os.path.isfile(os.path.join(in_args.outdir, "cliques.log")):
        os.remove(os.path.join(in_args.outdir, "cliques.log"))

    with open(os.path.join(in_args.outdir, "paralog_cliques"), "w") as outfile:
        outfile.write("###########################################################\n"
                      "# If a named cluster contains reciprocal best hit cliques #\n"
                      "# among a group of paralogs, they are collapsed down to a #\n"
                      "# single representative. The collapses are itemized here. #\n"
                      "###########################################################\n\n")

    # Set CPU limits
    global CPUS
    CPUS = in_args.max_cpus

    # PSIPRED
    log_data = "%s\t%s\t" % (os.getpid(), time.time() - STARTTIME)
    logging.warning("\n** PSI-Pred **")
    records_missing_ss_files = []
    records_with_ss_files = []
    if in_args.psipred_dir and not os.path.isdir(in_args.psipred_dir):
        logging.warning("PSI-Pred directory indicated below does not exits:\n%s \tUsing default location instead."
                        % in_args.psipred_dir)
        in_args.psipred_dir = False

    in_args.psipred_dir = "{0}{1}psi_pred".format(in_args.outdir, os.sep) if not in_args.psipred_dir \
        else in_args.psipred_dir

    global PSIPREDDIR
    PSIPREDDIR = os.path.abspath(in_args.psipred_dir)

    for record in sequences.records:
        if os.path.isfile(os.path.join(in_args.psipred_dir, "%s.ss2" % record.id)):
            records_with_ss_files.append(record.id)
        else:
            records_missing_ss_files.append(record)
    if records_missing_ss_files and len(records_missing_ss_files) != len(sequences):
        logging.info("RESUME: PSI-Pred .ss2 files found for %s sequences:" % len(records_with_ss_files))

    if records_missing_ss_files:
        logging.warning("Executing PSI-Pred on %s sequences" % len(records_missing_ss_files))
        br.run_multicore_function(records_missing_ss_files, mc_psi_pred, [in_args.psipred_dir], max_processes=CPUS)
        logging.info("\t-- finished in %s --" % TIMER.split())
        logging.info("\tfiles saved to {0}{1}".format(in_args.psipred_dir, os.sep))
    else:
        logging.warning("RESUME: All PSI-Pred .ss2 files found")

    psi_pred_files = []
    for record in sequences.records:
        psi_pred_files.append((record.id, read_ss2_file(os.path.join(in_args.psipred_dir, "%s.ss2" % record.id))))

    psi_pred_files = OrderedDict(psi_pred_files)
    with LOGGING_LOCK:
        with open(RUNTIMELOG, "a") as ofile:
            ofile.write("%s%s\tPSIPRED()\n" % (log_data, time.time() - STARTTIME))

    # Initial alignment
    logging.warning("\n** All-by-all graph **")
    logging.info("gap open penalty: %s\ngap extend penalty: %s" % (in_args.open_penalty, in_args.ext_penalty))

    """
    align_data = broker.query("SELECT (alignment) FROM data_table WHERE hash='{0}'".format(seq_ids_hash))
    if align_data and align_data[0][0]:
        logging.warning("RESUME: Initial multiple sequence alignment found")
        alignbuddy = Alb.AlignBuddy(align_data[0][0])
    else:
        logging.warning("Generating initial multiple sequence alignment with MAFFT")
        alignbuddy = generate_msa(sequences, broker)
        alignbuddy.write(os.path.join(in_args.outdir, "alignments", "group_0.aln"))
        logging.info("\t-- finished in %s --\n" % TIMER.split())
    """

    num_comparisons = ((len(sequences) ** 2) - len(sequences)) / 2
    logging.warning("Generating initial all-by-all similarity graph (%s comparisons)" % int(num_comparisons))
    logging.info(" written to: {0}{1}sim_scores{1}complete_all_by_all.scores".format(in_args.outdir, os.sep))
    log_data = "%s\t%s\t" % (os.getpid(), time.time() - STARTTIME)
    scores_data, alignbuddy = create_all_by_all_scores(sequences, psi_pred_files, broker)
    with LOGGING_LOCK:
        with open(RUNTIMELOG, "a") as ofile:
            ofile.write("%s%s\tfirst create_all_by_all_scores()\n" % (log_data, time.time() - STARTTIME))
    scores_data.to_csv(os.path.join(in_args.outdir, "sim_scores", "complete_all_by_all.scores"),
                       header=None, index=False, sep="\t")
    logging.info("\t-- finished in %s --\n" % TIMER.split())

    if in_args.dr_base:
        global DR_BASE
        DR_BASE = in_args.dr_base
    logging.warning("Diminishing returns scoring base: %s" % DR_BASE)

    # First prepare the really raw first alignment in the database, without any collapsing.
    uncollapsed_group_0 = Cluster([rec.id for rec in sequences.records], scores_data,
                                  taxa_sep=in_args.taxa_sep, collapse=False, r_seed=in_args.r_seed)

    # Then prepare the 'real' group_0 cluster
    if not in_args.suppress_paralog_collapse:
        group_0_cluster = Cluster([rec.id for rec in sequences.records], scores_data,
                                  taxa_sep=in_args.taxa_sep, r_seed=in_args.r_seed)
    else:
        group_0_cluster = uncollapsed_group_0

    cluster2database(group_0_cluster, broker, alignbuddy)

    # Base cluster score
    base_score = group_0_cluster.score()
    logging.warning("Base cluster score: %s" % round(base_score, 4))

    # Ortholog caller
    logging.warning("\n** Recursive MCL **")
    global GELMAN_RUBIN
    if in_args.mcmc_steps >= 100:
        logging.warning("User specified maximum MCMCMC steps: %s" % in_args.mcmc_steps)
    elif in_args.mcmc_steps == 0:
        logging.warning("Auto detect MCMCMC convergence")
    else:
        logging.warning("User specified maximum MCMCMC steps of %s is too low (min=100). "
                        "Switching to auto-detect" % in_args.mcmc_steps)
        in_args.mcmc_steps = 0

    if in_args.mcmc_steps < 100:
        GELMAN_RUBIN = in_args.converge if in_args.converge else GELMAN_RUBIN
        logging.warning("Gelman-Rubin convergence breakpoint: %s" % GELMAN_RUBIN)

    if in_args.chains >= 2:
        logging.warning("Number of MCMC chains: %s" % in_args.chains)
    else:
        logging.warning("User specified value of %s MCMC chains is too low. "
                        "Switching to 3" % in_args.chains)
        in_args.chains = 3

    global MCMC_CHAINS
    MCMC_CHAINS = in_args.chains

    if in_args.walkers >= 2:
        logging.warning("Number of Metropolis-Hastings walkers per chain: %s" % in_args.walkers)
    else:
        logging.warning("User specified value of %s Metropolis-Hastings walkers per chain is too low. "
                        "Switching to 2" % in_args.walkers)
        in_args.walkers = 2

    final_clusters = []
    progress_tracker = Progress(in_args.outdir, group_0_cluster)

    run_time = br.RunTime(prefix=progress_tracker.__str__, _sleep=0.3, final_clear=True)
    if not in_args.quiet:
        run_time.start()
    final_clusters = orthogroup_caller(group_0_cluster, final_clusters, seqbuddy=sequences, sql_broker=broker,
                                       progress=progress_tracker, outdir=in_args.outdir, steps=in_args.mcmc_steps,
                                       quiet=True, taxa_sep=in_args.taxa_sep, r_seed=in_args.r_seed,
                                       psi_pred_ss2_dfs=psi_pred_files, chains=MCMC_CHAINS, walkers=in_args.walkers,
                                       convergence=GELMAN_RUBIN)
    final_clusters = [cluster for cluster in final_clusters if cluster.subgroup_counter == 0]
    run_time.end()

    progress_dict = progress_tracker.read()
    logging.warning("Total MCL runs: %s" % progress_dict["mcl_runs"])
    logging.warning("\t-- finished in %s --" % TIMER.split())

    if not in_args.suppress_clique_check or not in_args.suppress_singlet_folding:
        logging.warning("\n** Iterative placement of orphans and paralog RBHC removal **")
    else:
        logging.warning("\n** Skipping placement of orphans and paralog RBHC removal **")
    check_md5 = None
    while check_md5 != md5(str(sorted([clust.seq_ids for clust in final_clusters])).encode("utf-8")).hexdigest():
        check_md5 = md5(str(sorted([clust.seq_ids for clust in final_clusters])).encode("utf-8")).hexdigest()

        # Sort out reciprocal best hit cliques
        if not in_args.suppress_clique_check:
            final_cliques = []
            with open(os.path.join(in_args.outdir, "cliques.log"), "a") as clique_log_file:
                clique_log_file.write("""\
   #################################
   #  Initiating Clique Detection  #
   #################################

""")
                for clstr in sorted(final_clusters, key=lambda x: len(x.seq_ids), reverse=True):
                    final_cliques += clstr.create_rbh_cliques(clique_log_file)
            final_clusters = final_cliques

        # Fold singletons and doublets back into groups.
        if not in_args.suppress_singlet_folding:
            orphans = Orphans(seqbuddy=sequences, clusters=final_clusters,
                              sql_broker=broker, psi_pred_ss2_dfs=psi_pred_files)
            orphans.place_orphans()
            final_clusters = orphans.clusters
            with open(os.path.join(in_args.outdir, "orphans.log"), "a") as orphan_log_file:
                orphan_log_file.write("""\
   #################################
   #  Initiating Orphan Placement  #
   #################################

""")
                orphan_log_file.write(orphans.tmp_file.read())

        if in_args.suppress_iteration:
            break

    if not in_args.suppress_clique_check or not in_args.suppress_singlet_folding:
        logging.warning("\t-- finished in %s --" % TIMER.split())

    logging.warning("\nPlacing any collapsed paralogs into their respective clusters")
    for clust in final_clusters:
        if clust.collapsed_genes:
            with open(os.path.join(in_args.outdir, "paralog_cliques"), "a") as outfile:
                outfile.write("# %s\n" % clust.name())
                json.dump(clust.collapsed_genes, outfile)
                outfile.write("\n\n")
            for gene_id, paralog_list in clust.collapsed_genes.items():
                clust.seq_ids += paralog_list
                clust.taxa[gene_id.split(in_args.taxa_sep)[0]].append(gene_id)
        clust.score(force=True)

    logging.warning("Preparing final_clusters.txt")
    final_score = 0
    output = ""
    while len(final_clusters) > 0:
        _max = (0, 0)
        for ind, clust in enumerate(final_clusters):
            if len(clust.seq_ids) > _max[1]:
                _max = (ind, len(clust.seq_ids))

        ind, max_clust = _max[0], final_clusters[_max[0]]
        if max_clust.subgroup_counter == 0:  # Don't want to include parents of subgroups
            output += "%s\t%s\t" % (max_clust.name(), round(max_clust.score(), 4))
            final_score += max_clust.score()
            for seq_id in sorted(max_clust.seq_ids):
                output += "%s\t" % seq_id
            output = "%s\n" % output.strip()
        del final_clusters[ind]

    logging.warning("\t-- finished in %s --" % TIMER.split())

    logging.warning("\nTotal execution time: %s" % TIMER.total_elapsed())
    with open(os.path.join(in_args.outdir, "final_clusters.txt"), "w") as outfile:
        outfile.write(output)
        logging.warning("Final score: %s" % round(final_score, 4))
        if final_score < base_score:
            logging.warning("    This is lower than the initial base score after"
                            " the inclusion of collapsed paralogs")
        logging.warning("Clusters written to: %s%sfinal_clusters.txt" % (in_args.outdir, os.sep))

    if in_args.workdb:
        heartbeat.end()
    broker.close()


def check_mafft_version():
    mafft_version = Popen("%s --version" % MAFFT, stdout=PIPE, stderr=PIPE, shell=True).communicate()
    mafft_version = mafft_version[1].decode()
    mafft_version = float(re.search("v([0-9]+\.[0-9]+)", mafft_version).group(1))
    return mafft_version


def setup():
    global MAFFT
    sys.stdout.write("\033[1mWelcome to RD-MCL!\033[m\nConfirming installation...\n\n")

    sys.stdout.write("\033[1mChecking for MAFFT:\033[m ")
    try_install = False
    if os.path.isfile(MAFFT):
        ver = check_mafft_version()
        if ver < 7.245:
            sys.stdout.write("\033[91mVersion out of date (%s)\033[39m\n\n" % ver)
            try_install = True
    else:
        sys.stdout.write("\033[91mMissing\033[39m\n\n")
        try_install = True

    if try_install:
        if br.ask("Would you like the setup script to try and install MAFFT? [y]/n:"):
            if shutil.which("conda"):
                sys.stdout.write("\033[1mCalling conda...\033[m\n")
                Popen("conda install -y -c biocore mafft", shell=True).wait()
            elif shutil.which("wget") and shutil.which("make"):
                if os.path.isdir("%s%smafft" % (SCRIPT_PATH, os.sep)):
                    shutil.rmtree("%s%smafft" % (SCRIPT_PATH, os.sep))
                os.makedirs("{0}{1}mafft".format(SCRIPT_PATH, os.sep))

                cwd = os.getcwd()
                tmp_dir = br.TempDir()
                os.chdir(tmp_dir.path)
                url = "http://mafft.cbrc.jp/alignment/software/mafft-7.309-without-extensions-src.tgz"
                sys.stdout.write("\n\033[1mDownloading source code from %s\033[m\n\n" % url)
                Popen("wget %s" % url, shell=True).wait()

                sys.stdout.write("\n\033[1mUnpacking...\033[m\n")
                Popen("tar -xzf mafft-7.309-without-extensions-src.tgz", shell=True).wait()

                sys.stdout.write("\n\033[1mBuilding...\033[m\n")
                os.chdir("mafft-7.309-without-extensions" + os.sep + "core")
                with open("Makefile", "r") as ifile:
                    makefile = ifile.read()

                makefile = re.sub("PREFIX = /usr/local", "PREFIX = {0}{1}mafft".format(SCRIPT_PATH, os.sep),
                                  makefile)
                with open("Makefile", "w") as ofile:
                    ofile.write(makefile)
                Popen("make clean; make; make install", shell=True).wait()
                os.chdir(cwd)

        MAFFT = shutil.which("mafft") if shutil.which("mafft") \
            else os.path.join(SCRIPT_PATH, "mafft", "bin", "mafft")

        if not os.path.isfile(MAFFT) or check_mafft_version() < 7.245:
            sys.stdout.write("\033[91mFailed to install MAFFT.\033[39m\nPlease install the software yourself from "
                             "http://mafft.cbrc.jp/alignment/software/\n\n")
            return
    else:
        sys.stdout.write("\033[92mFound\033[39m\n")

    sys.stdout.write("\033[1mChecking for PSIPRED:\033[m ")
    path_install = []
    local_install = []
    programs = ["seq2mtx", "psipred", "psipass2"]
    for prog in programs:
        if shutil.which(prog):
            path_install.append(prog)
        elif os.path.isfile("{0}{1}psipred{1}bin{1}{2}".format(SCRIPT_PATH, os.sep, prog)):
            local_install.append(prog)
    if path_install == programs:
        sys.stdout.write("\033[92mFound\033[39m\n")
        path_install, local_install = True, False
    elif local_install == programs:
        sys.stdout.write("\033[92mFound\033[39m\n")
        path_install, local_install = False, True
    else:
        sys.stdout.write("\033[91mMissing\033[39m\n\n")
        if br.ask("Would you like the setup script to try and install PSIPRED? [y]/n:"):
            if shutil.which("conda"):
                sys.stdout.write("\033[1mCalling conda...\033[m\n")
                path_install, local_install = True, False
                Popen("conda install -y -c biocore psipred", shell=True).wait()
            elif shutil.which("wget"):
                path_install, local_install = False, True
                cwd = os.getcwd()
                tmp_dir = br.TempDir()
                os.chdir(tmp_dir.path)
                if sys.platform == "darwin":
                    version = "osx-64"
                else:
                    version = "linux-64"
                url = "https://anaconda.org/biocore/psipred/4.01/download/%s/psipred-4.01-1.tar.bz2" % version
                sys.stdout.write("\n\033[1mDownloading %s binaries from %s\033[m\n\n" % (version, url))
                Popen("wget %s" % url, shell=True).wait()

                sys.stdout.write("\n\033[1mUnpacking...\033[m\n")
                Popen("tar -xjf psipred-4.01-1.tar.bz2", shell=True).wait()

                sys.stdout.write("\n\033[1mInstalling...\033[m\n")
                if os.path.isdir("%s%spsipred" % (SCRIPT_PATH, os.sep)):
                    shutil.rmtree("%s%spsipred" % (SCRIPT_PATH, os.sep))
                os.makedirs("%s%spsipred" % (SCRIPT_PATH, os.sep))

                shutil.move("bin", "{0}{1}psipred{1}".format(SCRIPT_PATH, os.sep))
                shutil.move("share{0}psipred_4.01{0}data".format(os.sep),
                            "{0}{1}psipred{1}".format(SCRIPT_PATH, os.sep))
                os.chdir(cwd)
            else:
                sys.stdout.write("\033[91mFailed to install PSIPRED.\033[39m\nPlease install the software yourself from"
                                 " http://bioinfadmin.cs.ucl.ac.uk/downloads/psipred/\n\n")
                return
    # Confirm all psipred weight files are in the rdmcl directory
    weight_files = ["weights.dat", "weights.dat2", "weights.dat3", "weights_p2.dat",
                    "weights_s.dat", "weights_s.dat2", "weights_s.dat3"]
    error_msg = """\033[1mError:\033[m psi-pred data file '{0}' not found in {1}!
    Please try reinstalling PSIPRED:

       $: conda install -c biocore --no-deps --force psipred

    or build from http://bioinfadmin.cs.ucl.ac.uk/downloads/psipred/

    If the problem persists, please create an issue at https://github.com/biologyguy/RD-MCL/issues
    """

    data_dir = "{0}{1}psipred{1}data".format(SCRIPT_PATH, os.sep)

    if path_install:
        os.makedirs("%s%spsipred" % (SCRIPT_PATH, os.sep), exist_ok=True)
        os.makedirs(data_dir, exist_ok=True)

        psipred_bin_dir = shutil.which("psipred").split(os.sep)[:-2]
        root, dirs, files = next(os.walk(os.sep + os.path.join(*psipred_bin_dir, "share")))
        psipred_data_dir = re.search("'(psipred.*?)'[,\]]", str(dirs)).group(1)
        psipred_data_dir = os.sep + os.path.join(*psipred_bin_dir, "share", psipred_data_dir, "data")
        for next_file in weight_files:
            if not os.path.isfile("{0}{1}{2}".format(data_dir, os.sep, next_file)) \
                    and not os.path.isfile(os.path.join(psipred_data_dir, next_file)):
                print(error_msg.format(next_file, psipred_data_dir))
                return
            elif not os.path.isfile("{0}{1}{2}".format(data_dir, os.sep, next_file)):
                shutil.copyfile(os.path.join(psipred_data_dir, next_file),
                                "{0}{1}{2}".format(data_dir, os.sep, next_file))
    elif local_install:
        for next_file in weight_files:
            if not os.path.isfile("{0}{1}{2}".format(data_dir, os.sep, next_file)):
                print(error_msg.format(next_file, data_dir))
                return

    open(os.path.join(SCRIPT_PATH, "config.ini"), "w").close()
    sys.stdout.write("\n\033[1mSuccess! You're all set.\033[m\n")
    return


def main():
    in_args = argparse_init()
    if 'setup' in in_args:
        setup()
    else:
        full_run(in_args)
    return


if __name__ == '__main__':
    '''
    cteno_panxs = Sb.SeqBuddy("tests/unit_test_resources/Cteno_pannexins.fa")
    ids = [rec.id for rec in cteno_panxs.records]
    sim_scores = pd.read_csv("tests/unit_test_resources/Cteno_pannexins_sim.scores", "\t", index_col=False, header=None)
    sim_scores.columns = ["seq1", "seq2", "subsmat", "psi", "raw_score", "score"]

    cluster = Cluster(ids, sim_scores)
    cluster.score()
    '''
    main()<|MERGE_RESOLUTION|>--- conflicted
+++ resolved
@@ -1177,15 +1177,12 @@
         else:
             run_worker = False
 
-<<<<<<< HEAD
         with LOGGING_LOCK:
             with open(RUNTIMELOG, "a") as ofile:
                 ofile.write("%s%s\tall_by_all setup\n" % (log_data, time.time() - STARTTIME))
 
         log_data = "%s\t%s\t" % (os.getpid(), time.time() - STARTTIME)
-        vanished = 0
-=======
->>>>>>> 71bb1616
+
         while run_worker:
             query = sql_broker.query("SELECT graph, alignment FROM data_table WHERE hash='%s'" % seq_id_hash)
             if query and len(query[0]) == 2:
@@ -1227,6 +1224,9 @@
                             cursor.execute("DELETE FROM queue WHERE master_id=%s" % heartbeat.master_id)
                             cursor.execute("DELETE FROM processing WHERE master_id=%s" % heartbeat.master_id)
                             cursor.execute("DELETE FROM waiting WHERE master_id=%s" % heartbeat.master_id)
+                            with LOGGING_LOCK:
+                                with open(RUNTIMELOG, "a") as ofile:
+                                    ofile.write("%s%s\tall_by_all run_worker lost\n" % (log_data, time.time() - STARTTIME))
                             break
 
                         if processing_check:
@@ -1266,66 +1266,10 @@
                 cluster2database(Cluster(seq_ids, sim_scores, collapse=False), sql_broker, alignment)
                 heartbeat.end()
                 with LOGGING_LOCK:
-                        with open(RUNTIMELOG, "a") as ofile:
-                            ofile.write("%s%s\tall_by_all run_worker\n" % (log_data, time.time() - STARTTIME))
+                    with open(RUNTIMELOG, "a") as ofile:
+                        ofile.write("%s%s\tall_by_all run_worker\n" % (log_data, time.time() - STARTTIME))
                 return sim_scores, alignment
 
-<<<<<<< HEAD
-            # Occasionally check to make sure the job is still active
-            if random() > 0.75:
-                with helpers.ExclusiveConnect(HEARTBEAT_DB) as cursor:
-                    worker_heartbeat_check = cursor.execute("SELECT * FROM heartbeat "
-                                                            "WHERE thread_type='worker' "
-                                                            "AND pulse>%s"
-                                                            % (time.time() - (MAX_WORKER_WAIT * 3))).fetchall()
-
-                if not worker_heartbeat_check:
-                    with helpers.ExclusiveConnect(WORKER_DB) as cursor:
-                        cursor.execute("DELETE FROM queue")
-                        cursor.execute("DELETE FROM processing")
-                        cursor.execute("DELETE FROM waiting WHERE master_id=%s" % heartbeat.master_id)
-                        with LOGGING_LOCK:
-                            with open(RUNTIMELOG, "a") as ofile:
-                                ofile.write("%s%s\tall_by_all run_worker lost\n" % (log_data, time.time() - STARTTIME))
-                        break
-
-                if processing_check:
-                    # Make sure the respective worker is still alive to finish processing this job
-                    workers = [(thread_id, pulse) for thread_id, thread_type, pulse in worker_heartbeat_check]
-                    workers = OrderedDict(workers)
-                    worker_id = processing_check[1]
-                    if worker_id not in workers:
-                        # Doesn't look like it... Might as well queue it back up
-                        with helpers.ExclusiveConnect(WORKER_DB) as cursor:
-                            try:
-                                cursor.execute("INSERT INTO queue (hash, seqs, psi_pred_dir, master_id) "
-                                               "VALUES ('%s', '%s', '%s', %s)" %
-                                               (seq_id_hash, str(seqbuddy), PSIPREDDIR, heartbeat.master_id))
-                                cursor.execute("DELETE FROM processing WHERE hash='%s'" % seq_id_hash)
-                            except sqlite3.IntegrityError as err:
-                                # Ooops, someone else must have beat us too it
-                                if "UNIQUE constraint failed: queue.hash" not in str(err):
-                                    raise err
-                elif queue_check:
-                    pass
-                else:
-                    # Ummmm... Where'd the job go??? Queue it back up if it really seems to have vanished
-                    if vanished == 5:
-                        print("We had a vanish!")
-                        vanished = 0
-                        with helpers.ExclusiveConnect(WORKER_DB) as cursor:
-                            try:
-                                cursor.execute("INSERT INTO queue (hash, seqs, psi_pred_dir, master_id) "
-                                               "VALUES ('%s', '%s', '%s', %s)" %
-                                               (seq_id_hash, str(seqbuddy), PSIPREDDIR, heartbeat.master_id))
-                            except sqlite3.IntegrityError as err:
-                                # Ooops, someone else must have beat us too it
-                                if "UNIQUE constraint failed: queue.hash" not in str(err):
-                                    raise err
-                    else:
-                        vanished += 1
-=======
->>>>>>> 71bb1616
             time.sleep(5)  # Pause for five seconds to prevent spamming the database with requests
         heartbeat.end()
 
