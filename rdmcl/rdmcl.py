--- conflicted
+++ resolved
@@ -1064,14 +1064,10 @@
                     cursor.execute("UPDATE heartbeat SET pulse=%s WHERE thread_id=%s" % (round(time.time()),
                                                                                          self.master_id))
                 split_time = time.time()
-<<<<<<< HEAD
                 with LOGGING_LOCK:
                     with open(RUNTIMELOG, "a") as ofile:
                         ofile.write("%s%s\theartbeat pulse\n" % (log_data, time.time() - STARTTIME))
-            time.sleep(randint(1, 100) / 100)
-=======
             time.sleep(random())
->>>>>>> c4425d1b
         return
 
     def start(self):
@@ -1153,6 +1149,8 @@
         heartbeat.start()
 
         run_worker = True
+        already_queued = False
+        # complete_check = []
         queue_check = []
         processing_check = []
         worker_heartbeat_check = []
@@ -1220,34 +1218,6 @@
                         cursor.execute("DELETE FROM complete WHERE hash='%s'" % seq_id_hash)
                     cursor.execute("DELETE FROM waiting WHERE hash='%s' AND master_id=%s"
                                    % (seq_id_hash, heartbeat.master_id))
-<<<<<<< HEAD
-                    alignment = Alb.AlignBuddy(StringIO(complete_check[1]))
-                    sim_scores = pd.read_csv(StringIO(complete_check[2]), index_col=False, header=None)
-                    sim_scores.columns = ["seq1", "seq2", "subsmat", "psi", "raw_score", "score"]
-                    cluster2database(Cluster(seq_ids, sim_scores, collapse=False), sql_broker, alignment)
-                    heartbeat.end()
-                    with LOGGING_LOCK:
-                        with open(RUNTIMELOG, "a") as ofile:
-                            ofile.write("%s%s\tall_by_all run_worker\n" % (log_data, time.time() - STARTTIME))
-                    return sim_scores, alignment
-
-            with helpers.ExclusiveConnect(HEARTBEAT_DB) as cursor:
-                heartbeat_check = cursor.execute("SELECT * FROM heartbeat "
-                                                 "WHERE thread_type='worker' "
-                                                 "AND pulse>%s" % (time.time() - (WORKER_PULSE * 3))).fetchall()
-
-            # Ensure there are still workers kicking around
-            if not heartbeat_check:
-                run_worker = False
-                with helpers.ExclusiveConnect(WORKER_DB) as cursor:
-                    cursor.execute("DELETE FROM queue")
-                    cursor.execute("DELETE FROM processing")
-                    cursor.execute("DELETE FROM waiting WHERE master_id=%s" % heartbeat.master_id)
-                with LOGGING_LOCK:
-                    with open(RUNTIMELOG, "a") as ofile:
-                        ofile.write("%s%s\tall_by_all run_worker lost\n" % (log_data, time.time() - STARTTIME))
-            else:
-=======
                     finished = True
 
             if finished:
@@ -1256,6 +1226,9 @@
                 sim_scores.columns = ["seq1", "seq2", "subsmat", "psi", "raw_score", "score"]
                 cluster2database(Cluster(seq_ids, sim_scores, collapse=False), sql_broker, alignment)
                 heartbeat.end()
+                with LOGGING_LOCK:
+                        with open(RUNTIMELOG, "a") as ofile:
+                            ofile.write("%s%s\tall_by_all run_worker\n" % (log_data, time.time() - STARTTIME))
                 return sim_scores, alignment
 
             # Occasionally check to make sure the job is still active
@@ -1271,9 +1244,11 @@
                         cursor.execute("DELETE FROM queue")
                         cursor.execute("DELETE FROM processing")
                         cursor.execute("DELETE FROM waiting WHERE master_id=%s" % heartbeat.master_id)
+                        with LOGGING_LOCK:
+                            with open(RUNTIMELOG, "a") as ofile:
+                                ofile.write("%s%s\tall_by_all run_worker lost\n" % (log_data, time.time() - STARTTIME))
                         break
 
->>>>>>> c4425d1b
                 if processing_check:
                     # Make sure the respective worker is still alive to finish processing this job
                     workers = [(thread_id, pulse) for thread_id, thread_type, pulse in worker_heartbeat_check]
@@ -1312,12 +1287,8 @@
             time.sleep(5)  # Pause for five seconds to prevent spamming the database with requests
         heartbeat.end()
 
-<<<<<<< HEAD
     log_data = "%s\t%s\t" % (os.getpid(), time.time() - STARTTIME)
-    # If the job couldn't be pushed off on a worker, do it directly
-=======
     # If the job is small or couldn't be pushed off on a worker, do it directly
->>>>>>> c4425d1b
     alignment = Alb.generate_msa(Sb.make_copy(seqbuddy), MAFFT, params="--globalpair --thread -1", quiet=True)
 
     # Need to specify what columns the PsiPred files map to now that there are gaps.
