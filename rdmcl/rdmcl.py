#!/usr/bin/env python3
# -*- coding: utf-8 -*-

"""
This program is free software in the public domain as stipulated by the Copyright Law
of the United States of America, chapter 1, subsection 105. You may modify it and/or redistribute it
without restriction.

This program is distributed in the hope that it will be useful, but WITHOUT ANY WARRANTY; without even the implied
warranty of MERCHANTABILITY or FITNESS FOR A PARTICULAR PURPOSE.

name: rdmcl.py
author: Stephen R. Bond
email: steve.bond@nih.gov
institute: Computational and Statistical Genomics Branch, Division of Intramural Research,
           National Human Genome Research Institute, National Institutes of Health
           Bethesda, MD
repository: https://github.com/biologyguy/RD-MCL
© license: None, this work is public domain

Description:
Identify 'orthogroup' from a collection of sequences. MCMCMC-driven MCL is the basic workhorse for clustering, and then
the groups are refined further to include orphan sequences and/or be broken up into RBH-cliques, where appropriate.
"""

# Std library
import sys
import os
import re
import shutil
import json
import logging
import time
import argparse
import sqlite3
from io import StringIO
from subprocess import Popen, PIPE, check_output, CalledProcessError
from multiprocessing import Lock, Pipe, Process
from random import choice, Random, randint, random
from math import ceil, log2
from collections import OrderedDict
from copy import deepcopy
from hashlib import md5
from inspect import currentframe, getframeinfo

# 3rd party
import pandas as pd
import numpy as np
import statsmodels.api as sm
import scipy.stats
from Bio.SubsMat import SeqMat, MatrixInfo

# My packages
try:
    import mcmcmc
    import helpers
except ImportError:
    from . import mcmcmc
    from . import helpers

from buddysuite import SeqBuddy as Sb
from buddysuite import AlignBuddy as Alb
from buddysuite import buddy_resources as br

# Globals
SCRIPT_PATH = os.path.abspath(os.path.dirname(__file__))
try:
    git_commit = check_output(['git', '--git-dir={0}{1}..{1}.git'.format(SCRIPT_PATH, os.sep), 'rev-parse',
                               '--short', 'HEAD'], stderr=PIPE).decode().strip()
    git_commit = " (git %s)" % git_commit if git_commit else ""
    VERSION = "1.0.4%s" % git_commit
except CalledProcessError:
    VERSION = "1.0.4"

MAFFT = shutil.which("mafft") if shutil.which("mafft") \
        else os.path.join(SCRIPT_PATH, "mafft", "bin", "mafft")
NOTICE = '''\
Public Domain Notice
--------------------
This is free software; see the LICENSE for further details.
There is NO warranty; not even for MERCHANTABILITY or FITNESS FOR A
PARTICULAR PURPOSE.
Questions/comments/concerns can be directed to Steve Bond, steve.bond@nih.gov
--------------------
'''
LOCK = Lock()
MULTICORE_LOCK = Lock()
<<<<<<< HEAD
LOGGING_LOCK = Lock()
=======
PROGRESS_LOCK = Lock()
>>>>>>> 6c88d88b
CPUS = br.usable_cpu_count()
TIMER = helpers.Timer()
MIN_SIZE_TO_WORKER = 15
GAP_OPEN = -5
GAP_EXTEND = 0
BLOSUM62 = helpers.make_full_mat(SeqMat(MatrixInfo.blosum62))
MCMC_CHAINS = 3
DR_BASE = 0.75
GELMAN_RUBIN = 1.1
WORKER_DB = ""
HEARTBEAT_DB = ""
MAX_WORKER_WAIT = 120
MASTER_ID = None
MASTER_PULSE = 60
PSIPREDDIR = ""
RUNTIMELOG = "runtime.log"
STARTTIME = time.time()

ambiguous_X = {"A": 0, "R": -1, "N": -1, "D": -1, "C": -2, "Q": -1, "E": -1, "G": -1, "H": -1, "I": -1, "L": -1,
               "K": -1, "M": -1, "F": -1, "P": -2, "S": 0, "T": 0, "W": -2, "Y": -1, "V": -1}
for aa in ambiguous_X:
    pair = sorted((aa, "X"))
    pair = tuple(pair)
    BLOSUM62[pair] = ambiguous_X[aa]


# ToDo: Maybe remove support for taxa_sep. It's complicating my life, so just impose the '-' on users?
class Cluster(object):
    def __init__(self, seq_ids, sim_scores, taxa_sep="-", parent=None, collapse=False, r_seed=None):
        """
        - Note that reciprocal best hits between paralogs are collapsed when instantiating group_0, so
          no problem strongly penalizing all paralogs in the scoring algorithm

        :param seq_ids: Sequence IDs
        :type seq_ids: list
        :param sim_scores: All-by-all similarity matrix for everything in the sequence_ids (and parental clusters)
        :type sim_scores: pandas.DataFrame
        :param parent: Parental sequence_ids
        :type parent: Cluster
        :param collapse: Specify whether reciprocal best hit paralogs should be combined
        :type collapse: bool
        :param r_seed: Set the random generator seed value
        """
        # Do an initial sanity check on the incoming graph and list of sequence ids
        log_data = "%s\t%s\t" % (os.getpid(), time.time() - STARTTIME)
        expected_num_edges = int(((len(seq_ids)**2) - len(seq_ids)) / 2)
        if len(sim_scores.index) != expected_num_edges:
            raise ValueError("The number of incoming sequence ids (%s) does not match the expected graph size of %s"
                             " rows (observed %s rows)." % (len(seq_ids), expected_num_edges, len(sim_scores.index)))

        self.sim_scores = sim_scores
        self.taxa_sep = taxa_sep
        self.parent = parent

        self.subgroup_counter = 0
        self.cluster_score = None
        self.collapsed_genes = OrderedDict()  # If paralogs are reciprocal best hits, collapse them
        self.rand_gen = Random(r_seed)
        self._name = None

        self.taxa = OrderedDict()  # key = taxa id. value = list of genes coming fom that taxa.
        seq_ids = sorted(seq_ids)
        for next_seq_id in seq_ids:
            taxa = next_seq_id.split(taxa_sep)[0]
            self.taxa.setdefault(taxa, [])
            self.taxa[taxa].append(next_seq_id)

        if parent:
            self.max_genes_in_a_taxa = parent.max_genes_in_a_taxa
            for indx, genes in parent.collapsed_genes.items():
                if indx in seq_ids:
                    self.collapsed_genes[indx] = genes
            self.seq_ids = seq_ids

        else:
            self.max_genes_in_a_taxa = max([len(self.taxa[taxa]) for taxa in self.taxa])
            self._name = "group_0"
            # This next bit can collapse all paralog reciprocal best-hit cliques so they don't gum up MCL
            self.seq_ids = seq_ids
            if collapse:
                self.collapse()

        self.seq_ids_str = str(", ".join(self.seq_ids))
        self.seq_id_hash = helpers.md5_hash(self.seq_ids_str)
        with LOGGING_LOCK:
            with open(RUNTIMELOG, "a") as ofile:
                ofile.write("%s%s\tCluster.__init__()\n" % (log_data, time.time() - STARTTIME))

    def reset_seq_ids(self, seq_ids):
        # Note that this does NOT reset sim_scores. This needs to be updated manually
        self.seq_ids = sorted(seq_ids)
        self.seq_ids_str = str(", ".join(seq_ids))
        self.seq_id_hash = helpers.md5_hash(self.seq_ids_str)

    def collapse(self):
        breakout = False
        while not breakout:
            breakout = True
            for seq1_id in self.seq_ids:
                seq1_taxa = seq1_id.split(self.taxa_sep)[0]
                paralog_best_hits = []
                for hit in self.get_best_hits(seq1_id).itertuples():
                    seq2_id = hit.seq1 if hit.seq1 != seq1_id else hit.seq2
                    if seq2_id.split(self.taxa_sep)[0] != seq1_taxa:
                        paralog_best_hits = []
                        break
                    paralog_best_hits.append(seq2_id)

                if not paralog_best_hits:
                    continue

                breakout = False
                self.collapsed_genes.setdefault(seq1_id, [])
                self.collapsed_genes[seq1_id] += paralog_best_hits
                for paralog in paralog_best_hits:
                    self.sim_scores = self.sim_scores[(self.sim_scores.seq1 != paralog) &
                                                      (self.sim_scores.seq2 != paralog)]
                    del self.seq_ids[self.seq_ids.index(paralog)]
                    del self.taxa[seq1_taxa][self.taxa[seq1_taxa].index(paralog)]
                    if paralog in self.collapsed_genes:
                        self.collapsed_genes[seq1_id] += self.collapsed_genes[paralog]
                        del self.collapsed_genes[paralog]
        return

    def name(self):
        """
        Get cluster name, or raise error if not yet set
        :return: The cluster's name
        :rtype: str
        """
        if not self._name:
            raise AttributeError("Cluster has not been named.")
        return self._name

    def set_name(self):
        """
        Set the cluster name if not yet done, otherwise do nothing.
        The parent cluster must already have a name, and the new name here is an increment of the parents name
        :return: Nothing
        """
        if self._name:
            pass
        else:
            try:
                self.parent.name()
            except AttributeError:
                raise ValueError("Parent of current cluster has not been named.\n%s" % self)
            self._name = "%s_%s" % (self.parent.name(), self.parent.subgroup_counter)
            self.parent.subgroup_counter += 1
        return

    def compare(self, query):
        """
        Determine the percentage of sequence ids shared with a query cluster
        :param query: Another cluster object
        :return:
        """
        matches = set(self.seq_ids).intersection(query.seq_ids)
        weighted_match = (len(matches) * 2.) / (len(self) + len(query))
        print("name: %s, matches: %s, weighted_match: %s" % (self.name(), len(matches), weighted_match))
        return weighted_match

    def get_best_hits(self, gene):
        """
        Search through the sim scores data frame to find the gene(s) with the highest similarity to the query
        :param gene: Query gene name
        :type gene: str
        :return: The best hit(s). Multiple matches will all have the same similarity score.
        :rtype: pd.DataFrame
        """
        best_hits = self.sim_scores[(self.sim_scores.seq1 == gene) | (self.sim_scores.seq2 == gene)]
        if not best_hits.empty:
            best_hits = best_hits.loc[best_hits.raw_score == max(best_hits.raw_score)].values
            best_hits = pd.DataFrame(best_hits, columns=list(self.sim_scores.columns.values))
        return best_hits

    def recursive_best_hits(self, gene, global_best_hits, tested_ids):
        """
        Compile a best-hit clique.
        The best hit for a given gene may not have the query gene as its reciprocal best hit, so find the actual best
        hit and continue until a fully contained clique is formed.
        Note that this does not build a COG-like clique, which should grab triangles from all included taxa (I would
        prefer to fix this)
        :param gene: Query gene name
        :type gene: str
        :param global_best_hits: Growing list of best hits that is passed to each recursive call
        :type global_best_hits: pd.DataFrame
        :param tested_ids: Growing list of ids that have already been tested, so not repeating the same work
        :type tested_ids: list
        :return: The final clique
        :rtype: pd.DataFrame
        """
        best_hits = self.get_best_hits(gene)
        global_best_hits = global_best_hits.append(best_hits, ignore_index=True)
        for _edge in best_hits.itertuples():
            if _edge.seq1 not in tested_ids:
                tested_ids.append(_edge.seq1)
                global_best_hits = self.recursive_best_hits(_edge.seq1, global_best_hits, tested_ids)
            if _edge.seq2 not in tested_ids:
                tested_ids.append(_edge.seq2)
                global_best_hits = self.recursive_best_hits(_edge.seq2, global_best_hits, tested_ids)
        return global_best_hits

    def perturb(self, scores, col_name="score"):
        """
        Add a very small bit of variance into score values when std == 0
        :param scores: Similarity scores
        :type scores: pd.DataFrame
        :param col_name: DataFrame column label
        :return: updated data frame
        """
        valve = br.SafetyValve(global_reps=10)
        while scores[col_name].std() == 0:
            valve.step("Failed to perturb:\n%s" % scores)
            for indx, score in scores[col_name].iteritems():
                scores.set_value(indx, col_name, round(self.rand_gen.gauss(score, (score * 0.0000001)), 12))
        return scores

    def get_base_cluster(self):
        """
        Iteratively step backwards through parents until the origin is found
        :return:
        """
        cluster = self
        while True:
            if not cluster.parent:
                return cluster
            cluster = cluster.parent

    def score(self, algorithm="dem_ret", force=False):
        log_data = "%s\t%s\t" % (os.getpid(), time.time() - STARTTIME)
        if self.cluster_score and not force:
            return self.cluster_score

        assert algorithm in ["dem_ret", "drp"]
        output = []
        if algorithm == "dem_ret":
            output = self._score_diminishing_returns()
        elif algorithm == "drp":
            output = self._score_direct_replicate_penalty()

        with LOGGING_LOCK:
            with open(RUNTIMELOG, "a") as ofile:
                ofile.write("%s%s\tCluster.score()\n" % (log_data, time.time() - STARTTIME))
        return output

    def _score_diminishing_returns(self):
        """
        Arrange all genes into a table with species as column headings, filling in rows as possible.
        The top row will therefore have the most sequences in it, with equal or fewer in each subsequent row.
        The first row gets a full score. The second gets 1/2 score, third 1/4, nth 1/2^(n-1).
        :return:
        """
        base_cluster = deepcopy(self.get_base_cluster())

        # It's possible that a cluster can have sequences not present in the parent (i.e., following orphan placement);
        # check for this, and add the sequences to base_cluster if necessary.
        items_not_in_parent = set(self.seq_ids) - set(base_cluster.seq_ids)
        for orphan in items_not_in_parent:
            base_cluster.seq_ids.append(orphan)
            orphan_taxa = orphan.split(self.taxa_sep)[0]
            base_cluster.taxa.setdefault(orphan_taxa, [])
            base_cluster.taxa[orphan_taxa].append(orphan)

        # Split cluster up into subclusters containing no more than one gene from each taxa
        # eg. ["Mle1", "Baf1", "Lla1", "Mle2", "Pdb1", "Lla2", "Mle3"] would become:
        #     [["Mle1", "Baf1", "Lla1", "Pdb1"], ["Mle2", "Lla2"], ["Mle3"]]
        subclusters = [[]]
        for taxon, genes in self.taxa.items():
            for indx, gene in enumerate(genes):
                if len(subclusters) > indx:
                    subclusters[indx].append(taxon)
                else:
                    subclusters.append([taxon])

        score = 0
        for indx, subcluster in enumerate(subclusters):
            subscore = 0
            # Minimum score for a single gene is 1, which is given to the genes contained in the the taxa with the
            # largest number of genes. All other genes are pegged to this value, and increase in value if included in
            # a cluster proportionally to how many genes are in the taxa.
            for taxon in subcluster:
                subscore += self.max_genes_in_a_taxa / len(base_cluster.taxa[taxon])

            # Multiply subscore by 1-2, based on how many taxa contained (perfect score if all possible taxa present)
            subscore *= len(subcluster) / len(base_cluster.taxa) + 1

            # Reduce subscores as we encounter replicate taxa
            subscore *= DR_BASE ** indx

            score += subscore

        self.cluster_score = score
        return self.cluster_score

    def _score_direct_replicate_penalty(self):
        # This is currently only accessible by modifying the default in score()
        unique_taxa = 0
        replicate_taxa = 0
        base_cluster = deepcopy(self.parent) if self.parent else self

        # It's possible that a cluster can have sequences not present in the parent (i.e., following orphan placement);
        # check for this, and add the sequences to base_cluster if necessary.
        items_not_in_parent = set(self.seq_ids) - set(base_cluster.seq_ids)
        for orphan in items_not_in_parent:
            base_cluster.seq_ids.append(orphan)
            orphan_taxa = orphan.split(self.taxa_sep)[0]
            base_cluster.taxa.setdefault(orphan_taxa, [])
            base_cluster.taxa[orphan_taxa].append(orphan)

        score = 1
        for taxon, genes in self.taxa.items():
            if len(genes) == 1:
                """
                When a given taxon is unique in the cluster, it gets a score relative to how many other genes are
                present in the base cluster from the same taxon. More genes == larger score.
                """
                score += len(base_cluster.taxa[taxon])
                unique_taxa += 1  # Extra improvement for larger clusters
            else:
                """
                When there is a duplicate taxon in a cluster, it gets a negative score relative to how many other genes
                are present in the base cluster form the same taxon. Fewer genes == larger negative score
                """
                replicate_taxa += len(genes) ** (2 * (len(genes) / len(base_cluster.taxa[taxon])))

        score *= (1.2 ** unique_taxa)
        if replicate_taxa:
            score /= replicate_taxa

        # Modify cluster score based on size. 'Perfect' size = half of parent
        if self.parent:  # Obviously group_0 can't be modified this way
            half_par = (len(self.parent) / 2) if len(self) <= len(self.parent) else (len(self) / 2)
            if len(self) != half_par * 2:
                score *= ((half_par - abs(len(self) - half_par)) / half_par)
            else:  # To prevent exception with log2 below when parent and child are same length
                score *= 1 / half_par
        score = log2(score)  # Convert fractions to negative scores
        score = score ** 2 if score > 0 else -1 * (score ** 2)  # Linearize the data
        self.cluster_score = score
        return self.cluster_score

    def pull_scores_subgraph(self, seq_ids):
        assert not set(seq_ids) - set(self.seq_ids)  # Confirm that all requested seq_ids are present
        subgraph = self.sim_scores[(self.sim_scores.seq1.isin(seq_ids)) & (self.sim_scores.seq2.isin(seq_ids))]
        return subgraph

    def create_rbh_cliques(self, log_file=None):
        """
        Check for reciprocal best hit cliques
        :param log_file: Handle to a writable file
        :return: list of Cluster objects or False
        """
        log_data = "%s\t%s\t" % (os.getpid(), time.time() - STARTTIME)
        log_file = log_file if log_file else br.TempFile()
        log_file.write("# ####### Testing %s ####### #\n%s\n" % (self.name(), self.seq_ids))
        results = []
        # Anything less than 6 sequences cannot be subdivided into smaller cliques, because it would create orphans
        if len(self) < 6:
            log_file.write("\tTERMINATED: Group too small.\n\n")
            with LOGGING_LOCK:
                with open(RUNTIMELOG, "a") as ofile:
                    ofile.write("%s%s\trbhc TERM too small\n" % (log_data, time.time() - STARTTIME))
            return [self]

        paralogs = OrderedDict()
        for taxa_id, group in self.taxa.items():
            if len(group) > 1:
                for gene in group:
                    rbhc = self.recursive_best_hits(gene,
                                                    pd.DataFrame(columns=list(self.sim_scores.columns.values)),
                                                    [gene])
                    # If ANY clique encompasses the entire cluster, we're done
                    if len(set(list(rbhc.seq1.values) + list(rbhc.seq2.values))) == len(self):
                        log_file.write("\tTERMINATED: Entire cluster pulled into clique on %s." % taxa_id)
                        with LOGGING_LOCK:
                            with open(RUNTIMELOG, "a") as ofile:
                                ofile.write("%s%s\trbhc TERM entire\n" % (log_data, time.time() - STARTTIME))
                        return [self]

                    paralogs.setdefault(taxa_id, [])
                    paralogs[taxa_id].append(rbhc)

        # If there aren't any paralogs, we can't break up the group
        if not paralogs:
            log_file.write("\tTERMINATED: No paralogs present.\n\n")
            with LOGGING_LOCK:
                with open(RUNTIMELOG, "a") as ofile:
                    ofile.write("%s%s\trbhc TERM no para\n" % (log_data, time.time() - STARTTIME))
            return [self]

        # RBHCs with any overlap within a taxon cannot be separated from the cluster
        seqs_to_remove = []
        log_file.write("\tChecking taxa for overlapping cliques:\n")
        for taxa_id, rbhc_dfs in paralogs.items():
            log_file.write("\t\t# #### %s #### #\n" % taxa_id)
            marked_for_del = OrderedDict()
            for i, df_i in enumerate(rbhc_dfs):
                genes_i = set(list(df_i.seq1.values) + list(df_i.seq2.values))
                # Do not separate cliques of 2. df_j sizes are covered in df_i loop.
                if len(genes_i) < 3:
                    marked_for_del[i] = "is too small"
                for j, df_j in enumerate(rbhc_dfs[i+1:]):
                    genes_j = set(list(df_j.seq1.values) + list(df_j.seq2.values))
                    if list(genes_i & genes_j):
                        if i not in marked_for_del:
                            marked_for_del[i] = "overlaps with %s" % sorted(list(genes_j))
                        if i + j not in marked_for_del:
                            marked_for_del[i + j] = "overlaps with %s" % sorted(list(genes_i))

            if marked_for_del:
                log_file.write("\t\tDisqualified cliques:\n")
                # Re-order del indices to delete from the largest index down
                marked_for_del = sorted(marked_for_del.items(), key=lambda x: x[0], reverse=True)
                marked_for_del = OrderedDict(marked_for_del)
                for del_indx, reason in marked_for_del.items():
                    clique_ids = set(list(rbhc_dfs[del_indx].seq1.values) + list(rbhc_dfs[del_indx].seq2.values))
                    log_file.write("\t\t\t%s %s\n" % (sorted(list(clique_ids)), reason))
                    del rbhc_dfs[del_indx]

            # If all RBHCs have been disqualified, no reason to do the final test
            if not rbhc_dfs:
                log_file.write("\n\t\t!! ALL CLIQUES DISQUALIFIED !!\n\n")
                continue

            # Check for overlap between similarity scores within the clique and between clique seqs and non-clique seqs
            log_file.write("\t\tTest for KDE separation:\n")
            for clique in rbhc_dfs:
                clique_ids = set(list(clique.seq1.values) + list(clique.seq2.values))
                clique_ids = list(clique_ids)
                log_file.write("\t\t\t%s\n" % sorted(clique_ids))
                clique_scores = self.pull_scores_subgraph(clique_ids)
                outer_scores = self.sim_scores[(self.sim_scores.seq1.isin(clique_ids)) |
                                               (self.sim_scores.seq2.isin(clique_ids))]

                outer_scores = outer_scores[((outer_scores.seq1.isin(clique_ids))
                                             & (outer_scores.seq2.isin(clique_ids) == False)) |  # Note the == must stay
                                            ((outer_scores.seq2.isin(clique_ids))
                                             & (outer_scores.seq1.isin(clique_ids) == False))]  # Note the == must stay

                # if all sim scores in a group are identical, we can't get a KDE. Fix by perturbing the scores a little.
                clique_scores = self.perturb(clique_scores)
                clique_scores = self.perturb(clique_scores, "raw_score")

                outer_scores = self.perturb(outer_scores)
                outer_scores = self.perturb(outer_scores, "raw_score")

                total_kde = scipy.stats.gaussian_kde(outer_scores.raw_score, bw_method='silverman')
                log_file.write("""\
\t\t\tOuter KDE: {'shape': %s, 'covariance': %s, 'inv_cov': %s, '_norm_factor': %s}
""" % (total_kde.dataset.shape, total_kde.covariance[0][0], total_kde.inv_cov[0][0], total_kde._norm_factor))

                clique_kde = scipy.stats.gaussian_kde(clique_scores.raw_score, bw_method='silverman')
                log_file.write("""\
\t\t\tClique KDE: {'shape': %s, 'covariance': %s, 'inv_cov': %s,  '_norm_factor': %s}
""" % (clique_kde.dataset.shape, clique_kde.covariance[0][0], clique_kde.inv_cov[0][0], clique_kde._norm_factor))

                clique_resample = clique_kde.resample(10000)  # ToDo: figure out how to control this with r_seed!
                clique95 = [np.percentile(clique_resample, 2.5), np.percentile(clique_resample, 97.5)]
                log_file.write("\t\t\tclique95: %s\n" % clique95)

                integrated = total_kde.integrate_box_1d(clique95[0], clique95[1])
                log_file.write("\t\t\tintegrated: %s\n" % integrated)
                if integrated < 0.05:
                    log_file.write("\t\t\tPASS\n\n")
                    seqs_to_remove += clique_ids
                    results.append([clique_ids, clique_scores])
                else:
                    log_file.write("\t\t\tFAIL\n\n")

        # After all that, no significant cliques to spin off as independent clusters...
        if not seqs_to_remove:
            log_file.write("\tTERMINATED: No significant cliques identified.\n\n")
            with LOGGING_LOCK:
                with open(RUNTIMELOG, "a") as ofile:
                    ofile.write("%s%s\trbhc TERM no-cliq\n" % (log_data, time.time() - STARTTIME))
            return [self]

        # Look for any overlap between the cliques identified for each taxon and merge them together
        if len(results) > 1:
            log_file.write("\t\tChecking if new cliques can combine\n")
        combined = []
        while results:
            clique_i = results[0]
            drop_j_indx = []
            for indx, clique_j in enumerate(results[1:]):
                log_file.write("\t\t%s - %s  " % (sorted(clique_i[0]), sorted(clique_j[0])))
                if list(set(clique_i[0]) & set(clique_j[0])):
                    log_file.write("YES\n")
                    clique_i[0] = set(clique_i[0] + clique_j[0])
                    clique_i[0] = sorted(list(clique_i[0]))
                    clique_i[1] = self.pull_scores_subgraph(clique_i[0])
                    drop_j_indx.append(indx + 1)
                else:
                    log_file.write("NO\n")
            combined.append(clique_i)
            for indx in sorted(drop_j_indx, reverse=True):
                del results[indx]
            del results[0]
        remaining_seqs = self.seq_ids
        for seq in set(seqs_to_remove):
            del remaining_seqs[remaining_seqs.index(seq)]

        # Do not leave orphans by spinning off cliques
        if len(remaining_seqs) in [1, 2]:
            log_file.write("\tTERMINATED: Spinning off cliques would orphan %s.\n\n" % " and ".join(remaining_seqs))
            with LOGGING_LOCK:
                with open(RUNTIMELOG, "a") as ofile:
                    ofile.write("%s%s\trbhc TERM orphans\n" % (log_data, time.time() - STARTTIME))
            return [self]

        for indx, result in enumerate(combined):
            cluster_ids, cluster_sim_scores = result
            cluster = Cluster(cluster_ids, sim_scores=cluster_sim_scores, taxa_sep=self.taxa_sep,
                              parent=self)
            cluster.set_name()
            results.append(cluster)

        if remaining_seqs:
            sim_scores = self.pull_scores_subgraph(remaining_seqs)

            remaining_cluster = Cluster(remaining_seqs, sim_scores=sim_scores, parent=self,
                                        taxa_sep=self.taxa_sep)
            remaining_cluster.set_name()
            results.append(remaining_cluster)
        log_file.write("\tCliques identified and spun off:\n\t\t%s\n\n" %
                       "\n\t\t".join([str(res.seq_ids) for res in results]))
        with LOGGING_LOCK:
            with open(RUNTIMELOG, "a") as ofile:
                ofile.write("%s%s\trbhc identified\n" % (log_data, time.time() - STARTTIME))
        return results

    def __len__(self):
        return len(self.seq_ids)

    def __str__(self):
        return str(self.seq_ids)


def cluster2database(cluster, sql_broker, alignment):
    """
    Update the database with a cluster
    :param cluster: Cluster object
    :param sql_broker: A running helpers.SQLiteBroker object
    :param alignment: An alignment as an AlignBuddy object or string
    :return:
    """
    sql_broker.query("""INSERT OR IGNORE INTO data_table (hash, seq_ids, alignment, graph, cluster_score)
                        VALUES ('{0}', '{1}', '{2}', '{3}', '{4}')
                        """.format(cluster.seq_id_hash, cluster.seq_ids_str, str(alignment),
                                   cluster.sim_scores.to_csv(header=None, index=False), cluster.score()))
    return


# ################ PSI-PRED FUNCTIONS ################ #
def mc_psi_pred(seq_obj, args):
    outdir = args[0]
    if os.path.isfile("{0}{1}{2}.ss2".format(outdir, os.sep, seq_obj.id)):
        return
    result = run_psi_pred(seq_obj)
    with open("{0}{1}{2}.ss2".format(outdir, os.sep, seq_obj.id), "w") as ofile:
        ofile.write(result)
    return


def run_psi_pred(seq_rec):
    temp_dir = br.TempDir()
    pwd = os.getcwd()
    psipred_dir = os.path.abspath("%s%spsipred" % (SCRIPT_PATH, os.sep))
    os.chdir(temp_dir.path)
    with open("sequence.fa", "w") as ofile:
        ofile.write(seq_rec.format("fasta"))

    if shutil.which("psipred"):
        command = '''\
seq2mtx sequence.fa > {1}{3}{2}.mtx;
psipred {1}{3}{2}.mtx {0}{3}data{3}weights.dat {0}{3}data{3}weights.dat2 {0}{3}data{3}weights.dat3 > {1}{3}{2}.ss;
psipass2 {0}{3}data{3}weights_p2.dat 1 1.0 1.0 {1}{3}{2}.ss2 {1}{3}{2}.ss > {1}{3}{2}.horiz;
'''.format(psipred_dir, temp_dir.path, seq_rec.id, os.sep)

    else:
        data_weights = "{0}{1}data{1}weights".format(psipred_dir, os.sep)
        command = '''\
    {0}{3}bin{3}seq2mtx sequence.fa > {1}{3}{2}.mtx;
    {0}{3}bin{3}psipred {1}{3}{2}.mtx {4}.dat {4}.dat2 {4}.dat3 > {1}{3}{2}.ss;
    {0}{3}bin{3}psipass2 {4}_p2.dat 1 1.0 1.0 {1}{3}{2}.ss2 {1}{3}{2}.ss > {1}{3}{2}.horiz;
    '''.format(psipred_dir, temp_dir.path, seq_rec.id, os.sep, data_weights)

    Popen(command, shell=True).wait()
    os.chdir(pwd)
    with open("%s%s%s.ss2" % (temp_dir.path, os.sep, seq_rec.id), "r") as ifile:
        result = ifile.read()
    return result


def read_ss2_file(path):
    ss_file = pd.read_csv(path, comment="#", header=None, delim_whitespace=True)
    ss_file.columns = ["indx", "aa", "ss", "coil_prob", "helix_prob", "sheet_prob"]
    return ss_file


def compare_psi_pred(psi1_df, psi2_df):
    num_gaps = 0
    ss_score = 0
    for row1 in psi1_df.itertuples():
        row2 = psi2_df.loc[psi2_df["indx"] == row1.indx]
        if not row2.empty:
            row_score = 0
            row_score += 1 - abs(float(row1.coil_prob) - float(row2.coil_prob))
            row_score += 1 - abs(float(row1.helix_prob) - float(row2.helix_prob))
            row_score += 1 - abs(float(row1.sheet_prob) - float(row2.sheet_prob))
            ss_score += row_score / 3
        else:
            num_gaps += 1
    align_len = len(psi2_df) + num_gaps
    ss_score /= align_len
    return ss_score
# ################ END PSI-PRED FUNCTIONS ################ #


def orthogroup_caller(master_cluster, cluster_list, seqbuddy, sql_broker, progress, outdir, psi_pred_ss2_dfs,
                      steps=1000, chains=3, walkers=2, quiet=True, taxa_sep="-", r_seed=None, convergence=None):
    """
    Run MCMCMC on MCL to find the best orthogroups
    :param master_cluster: The group to be subdivided
    :type master_cluster: Cluster
    :param cluster_list: When a sequence_ids is finalized after recursion, it is appended to this list
    :param seqbuddy: The sequences that are included in the master sequence_ids
    :param sql_broker: Multithread SQL broker that can be queried
    :param progress: Progress class
    :param outdir: where are files being written to?
    :param psi_pred_ss2_dfs: OrdredDict of all ss2 dataframes with record IDs as key
    :param steps: How many MCMCMC iterations to run TODO: calculate this on the fly
    :param chains: Number of MCMCMC chains to spin off
    :param walkers: Number of Metropolis-Hastings walkers per chain
    :param quiet: Suppress StdErr
    :param taxa_sep: The string that separates taxon names from gene names
    :param r_seed: Set the random generator seed value
    :param convergence: Set minimum Gelman-Rubin PSRF value for convergence
    :return: list of sequence_ids objects
    """
    def save_cluster(end_message=None):
        _log_data = "%s\t%s\t" % (os.getpid(), time.time() - STARTTIME)
        cluster_list.append(master_cluster)
        if not os.path.isfile(os.path.join(temp_dir.path, "best_group")):
            with open(os.path.join(temp_dir.path, "best_group"), "w") as _ofile:
                _ofile.write('\t'.join(master_cluster.seq_ids))
        if end_message:
            with open(os.path.join(temp_dir.path, "end_message.log"), "w") as _ofile:
                _ofile.write(end_message + "\n")

        if not os.path.isdir(os.path.join(outdir, "mcmcmc", master_cluster.name())):
            temp_dir.save(os.path.join(outdir, "mcmcmc", master_cluster.name()))
        _, alignment = create_all_by_all_scores(seqbuddy, psi_pred_ss2_dfs, sql_broker, quiet=True)
        alignment.write(os.path.join(outdir, "alignments", master_cluster.name()))
        master_cluster.sim_scores.to_csv(os.path.join(outdir, "sim_scores", "%s.scores" % master_cluster.name()),
                                         header=None, index=False, sep="\t")
        update = len(master_cluster.seq_ids) if not master_cluster.subgroup_counter else 0
        progress.update("placed", update)
        with LOGGING_LOCK:
            with open(RUNTIMELOG, "a") as ofile:
                ofile.write("%s%s\tsave_cluster()\n" % (_log_data, time.time() - STARTTIME))
        return

    rand_gen = Random(r_seed)
    master_cluster.set_name()
    temp_dir = br.TempDir()
    convergence = GELMAN_RUBIN if convergence is None else float(convergence)

    # If there are no paralogs in the cluster, then it is already at its highest score and MCL is unnecessary
    keep_going = False
    for taxon, genes in master_cluster.taxa.items():
        if len(genes) > 1:
            keep_going = True
            break
    if not keep_going:
        save_cluster("No paralogs")
        return cluster_list
    log_data = "%s\t%s\t" % (os.getpid(), time.time() - STARTTIME)
    inflation_var = mcmcmc.Variable("I", 1.1, 20, r_seed=rand_gen.randint(1, 999999999999999))
    gq_var = mcmcmc.Variable("gq", min(master_cluster.sim_scores.score), max(master_cluster.sim_scores.score),
                             r_seed=rand_gen.randint(1, 999999999999999))

<<<<<<< HEAD
    try:
        open(os.path.join(temp_dir.path, "max.txt"), "w").close()
        mcmcmc_params = ["%s" % temp_dir.path, seqbuddy, master_cluster,
                         taxa_sep, sql_broker, psi_pred_ss2_dfs, progress]
        mcmcmc_factory = mcmcmc.MCMCMC([inflation_var, gq_var], mcmcmc_mcl, steps=steps, sample_rate=1, quiet=quiet,
                                       num_walkers=walkers, num_chains=chains, convergence=convergence,
                                       outfiles=os.path.join(temp_dir.path, "mcmcmc_out"), params=mcmcmc_params,
                                       include_lava=True, include_ice=True, r_seed=rand_gen.randint(1, 999999999999999))

        with LOGGING_LOCK:
            with open(RUNTIMELOG, "a") as ofile:
                ofile.write("%s%s\tmcmcmc setup passes\n" % (log_data, time.time() - STARTTIME))
    except RuntimeError:  # Happens when mcmcmc fails to find different initial chain parameters
        save_cluster("MCMCMC failed to find parameters")
        with LOGGING_LOCK:
            with open(RUNTIMELOG, "a") as ofile:
                ofile.write("%s%s\tmcmcmc setup fails\n" % (log_data, time.time() - STARTTIME))
        return cluster_list

=======
>>>>>>> 6c88d88b
    # I know what the best and worst possible scores are, so let MCMCMC know (better for calculating acceptance rates)
    # The worst score possible would be all genes in each taxa segregated.
    worst_possible_score = 0
    for taxon, seq_ids in master_cluster.taxa.items():
        bad_clust = Cluster(seq_ids, master_cluster.pull_scores_subgraph(seq_ids), parent=master_cluster)
        worst_possible_score += bad_clust.score()

    # The best score would be perfect separation of taxa
    log_data = "%s\t%s\t" % (os.getpid(), time.time() - STARTTIME)
    sub_clusters = [[]]
    for taxon, genes in master_cluster.taxa.items():
        for indx, gene in enumerate(genes):
            if len(sub_clusters) > indx:
                sub_clusters[indx].append(gene)
            else:
                sub_clusters.append([gene])
<<<<<<< HEAD
    with LOGGING_LOCK:
        with open(RUNTIMELOG, "a") as ofile:
            ofile.write("%s%s\tmake sub_clusters list\n" % (log_data, time.time() - STARTTIME))
    best_score = 0
=======
    best_possible_score = 0
>>>>>>> 6c88d88b
    for seq_ids in sub_clusters:
        subcluster = Cluster(seq_ids, master_cluster.pull_scores_subgraph(seq_ids), parent=master_cluster)
        best_possible_score += subcluster.score()

    if best_possible_score == worst_possible_score:
        return cluster_list

<<<<<<< HEAD
    mcmcmc_factory.reset_params(["%s" % temp_dir.path, seqbuddy, master_cluster,
                                 taxa_sep, sql_broker, psi_pred_ss2_dfs, progress])

    log_data = "%s\t%s\t" % (os.getpid(), time.time() - STARTTIME)
=======
    open(os.path.join(temp_dir.path, "max.txt"), "w").close()
    mcmcmc_params = ["%s" % temp_dir.path, seqbuddy, master_cluster,
                     taxa_sep, sql_broker, psi_pred_ss2_dfs, progress, chains * (walkers + 2)]
    mcmcmc_factory = mcmcmc.MCMCMC([inflation_var, gq_var], mcmcmc_mcl, steps=steps, sample_rate=1, quiet=quiet,
                                   num_walkers=walkers, num_chains=chains, convergence=convergence,
                                   outfiles=os.path.join(temp_dir.path, "mcmcmc_out"), params=mcmcmc_params,
                                   include_lava=True, include_ice=True, r_seed=rand_gen.randint(1, 999999999999999),
                                   min_max=(worst_possible_score, best_possible_score))

    mcmcmc_factory.reset_params([temp_dir.path, seqbuddy, master_cluster,
                                 taxa_sep, sql_broker, psi_pred_ss2_dfs, progress, chains * (walkers + 2)])
>>>>>>> 6c88d88b
    mcmcmc_factory.run()
    with LOGGING_LOCK:
        with open(RUNTIMELOG, "a") as ofile:
            ofile.write("%s%s\tmcmcmc_factor.run()\n" % (log_data, time.time() - STARTTIME))

    log_data = "%s\t%s\t" % (os.getpid(), time.time() - STARTTIME)
    best_score = pd.DataFrame()
    for indx in range(len(mcmcmc_factory.chains)):
        mcmcmc_output = pd.read_csv(os.path.join(temp_dir.path, "mcmcmc_out_%s.csv" % (indx+1)), "\t", index_col=False)
        result = mcmcmc_output.loc[mcmcmc_output["result"] == mcmcmc_output["result"].max()]
        best_score = result if best_score.empty or result["result"].iloc[0] > best_score["result"].iloc[0] \
            else best_score
    with LOGGING_LOCK:
        with open(RUNTIMELOG, "a") as ofile:
            ofile.write("%s%s\tcreate best_score df\n" % (log_data, time.time() - STARTTIME))

    if round(best_score["result"].iloc[0], 8) <= round(master_cluster.score(), 8):
        save_cluster("New best score of %s is less than master cluster at %s"
                     % (best_score["result"].iloc[0], master_cluster.score()))
        return cluster_list

    mcl_obj = helpers.MarkovClustering(master_cluster.sim_scores, inflation=best_score["I"].iloc[0],
                                       edge_sim_threshold=best_score["gq"].iloc[0])
    mcl_obj.run()
    progress.update('mcl_runs', 1)
    mcl_clusters = mcl_obj.clusters

    # Write out the actual best clusters
    best_clusters = ['\t'.join(cluster) for cluster in mcl_clusters]
    with open(os.path.join(temp_dir.path, "best_group"), "w") as ofile:
        ofile.write('\n'.join(best_clusters))

    recursion_clusters = []
    for sub_cluster in mcl_clusters:
        cluster_ids_hash = helpers.md5_hash(", ".join(sorted(sub_cluster)))
        if len(sub_cluster) == 1:
            sim_scores = pd.DataFrame(columns=["seq1", "seq2", "subsmat", "psi", "raw_score", "score"])
        else:
            # All mcl sub clusters are written to database in mcmcmc_mcl(), so no need to check if exists
            graph = sql_broker.query("SELECT (graph) FROM data_table WHERE hash='{0}'".format(cluster_ids_hash))[0][0]
            sim_scores = pd.read_csv(StringIO(graph), index_col=False, header=None)
            sim_scores.columns = ["seq1", "seq2", "subsmat", "psi", "raw_score", "score"]

        sub_cluster = Cluster(sub_cluster, sim_scores=sim_scores, parent=master_cluster,
                              taxa_sep=taxa_sep, r_seed=rand_gen.randint(1, 999999999999999))
        if sub_cluster.seq_id_hash == master_cluster.seq_id_hash:  # This shouldn't ever happen
            raise ArithmeticError("The sub_cluster and master_cluster are the same, but are returning different "
                                  "scores\nsub-cluster score: %s, master score: %s\n%s"
                                  % (best_score["result"].iloc[0], master_cluster.score(),
                                     sub_cluster.seq_id_hash))
        sub_cluster.set_name()
        if len(sub_cluster) in [1, 2]:
            cluster_list.append(sub_cluster)
            continue
        recursion_clusters.append(sub_cluster)

    for sub_cluster in recursion_clusters:
        seqbuddy_copy = Sb.make_copy(seqbuddy)
        seqbuddy_copy = Sb.pull_recs(seqbuddy_copy, ["^%s$" % rec_id for rec_id in sub_cluster.seq_ids])

        sub_cluster.collapse()

        # Recursion... Reassign cluster_list, as all clusters are returned at the end of a call to orthogroup_caller
        cluster_list = orthogroup_caller(sub_cluster, cluster_list, seqbuddy=seqbuddy_copy, sql_broker=sql_broker,
                                         progress=progress, outdir=outdir, steps=steps, quiet=quiet, chains=chains,
                                         walkers=walkers, taxa_sep=taxa_sep, convergence=convergence,
                                         r_seed=rand_gen.randint(1, 999999999999999), psi_pred_ss2_dfs=psi_pred_ss2_dfs)

    save_cluster("Sub clusters returned")
    return cluster_list


class Progress(object):
    def __init__(self, outdir, base_cluster):
        self.outdir = outdir
        with open(os.path.join(self.outdir, ".progress"), "w") as progress_file:
            _progress = {"mcl_runs": 0, "placed": 0, "total": len(base_cluster)}
            json.dump(_progress, progress_file)

    def update(self, key, value):
        with PROGRESS_LOCK:
            with open(os.path.join(self.outdir, ".progress"), "r") as ifile:
                _progress = json.load(ifile)
                _progress[key] += value
            with open(os.path.join(self.outdir, ".progress"), "w") as _ofile:
                json.dump(_progress, _ofile)
        return

    def read(self):
        with PROGRESS_LOCK:
            with open(os.path.join(self.outdir, ".progress"), "r") as ifile:
                return json.load(ifile)

    def __str__(self):
        _progress = self.read()
        return "MCL runs processed: %s. Sequences placed: %s/%s. Run time: " \
               % (_progress['mcl_runs'], _progress['placed'], _progress['total'])


def mcmcmc_mcl(args, params):
    """
    Function passed to mcmcmcm.MCMCMC that will execute MCL and return the final cluster scores
    :param args: Sample values to run MCL with and a random seed [inflation, gq, r_seed]
    :param params: List of parameters (see below for unpacking assignment)
    :return:
    """
    inflation, gq, r_seed = args
    exter_tmp_dir, seqbuddy, parent_cluster, taxa_sep, \
        sql_broker, psi_pred_ss2_dfs, progress, expect_num_results = params
    rand_gen = Random(r_seed)
    log_data = "%s\t%s\t" % (os.getpid(), time.time() - STARTTIME)
    mcl_obj = helpers.MarkovClustering(parent_cluster.sim_scores, inflation=inflation, edge_sim_threshold=gq)
    mcl_obj.run()
    with LOGGING_LOCK:
        with open(RUNTIMELOG, "a") as ofile:
            ofile.write("%s%s\tmcmcmc_mcl mcl_obj.run()\n" % (log_data, time.time() - STARTTIME))

    log_data = "%s\t%s\t" % (os.getpid(), time.time() - STARTTIME)
    progress.update('mcl_runs', 1)
    clusters = mcl_obj.clusters
    # Order the clusters so the big jobs are queued up front.
    clusters = sorted(clusters, key=lambda x: len(x), reverse=True)
    score = 0
<<<<<<< HEAD
    for indx, cluster_ids in enumerate(clusters):
        sb_copy = Sb.make_copy(seqbuddy)
        sb_copy = Sb.pull_recs(sb_copy, "|".join(["^%s$" % rec_id for rec_id in cluster_ids]))
        sim_scores, alb_obj = create_all_by_all_scores(sb_copy, psi_pred_ss2_dfs, sql_broker, quiet=True)
        cluster = Cluster(cluster_ids, sim_scores, parent=parent_cluster, taxa_sep=taxa_sep,
                          r_seed=rand_gen.randint(1, 999999999999999))

        clusters[indx] = cluster
        score += cluster.score()
    with LOGGING_LOCK:
        with open(RUNTIMELOG, "a") as ofile:
            ofile.write("%s%s\tmcmcmc_mcl calc score\n" % (log_data, time.time() - STARTTIME))
=======

    child_list = OrderedDict()
    for indx, cluster_ids in enumerate(clusters):
        sb_copy = Sb.make_copy(seqbuddy)
        sb_copy = Sb.pull_recs(sb_copy, "|".join(["^%s$" % rec_id for rec_id in cluster_ids]))
        # Queue jobs if appropriate
        if WORKER_DB and os.path.isfile(WORKER_DB) and len(cluster_ids) >= MIN_SIZE_TO_WORKER:
            p = Process(target=mc_create_all_by_all_scores, args=(sb_copy, [psi_pred_ss2_dfs, sql_broker]))
            p.start()
            seq_ids = sorted([rec.id for rec in sb_copy.records])
            seq_id_hash = helpers.md5_hash(", ".join(seq_ids))
            child_list[seq_id_hash] = [p, indx, cluster_ids]
        else:
            sim_scores, alb_obj = create_all_by_all_scores(sb_copy, psi_pred_ss2_dfs, sql_broker, quiet=True)
            cluster = Cluster(cluster_ids, sim_scores, parent=parent_cluster, taxa_sep=taxa_sep,
                              r_seed=rand_gen.randint(1, 999999999999999))
            clusters[indx] = cluster
            score += cluster.score()

    # wait for remaining processes to complete
    while len(child_list) > 0:
        for _name, args in child_list.items():
            child, indx, cluster_ids = args
            if child.is_alive():
                continue
            else:
                query = sql_broker.query("SELECT graph, alignment FROM data_table WHERE hash='%s'" % _name)
                if query and len(query[0]) == 2:
                    sim_scores, alignment = query[0]
                    alignment = Alb.AlignBuddy(alignment)
                    if len(alignment.records()) == 1:
                        sim_scores = pd.DataFrame(columns=["seq1", "seq2", "subsmat", "psi", "raw_score", "score"])
                    else:
                        sim_scores = pd.read_csv(StringIO(sim_scores), index_col=False, header=None)
                        sim_scores.columns = ["seq1", "seq2", "subsmat", "psi", "raw_score", "score"]

                    cluster = Cluster(cluster_ids, sim_scores, parent=parent_cluster, taxa_sep=taxa_sep,
                                      r_seed=rand_gen.randint(1, 999999999999999))
                    clusters[indx] = cluster
                    score += cluster.score()
                    del child_list[_name]
                    break
>>>>>>> 6c88d88b

    log_data = "%s\t%s\t" % (os.getpid(), time.time() - STARTTIME)
    with LOCK:
        with LOGGING_LOCK:
            with open(RUNTIMELOG, "a") as ofile:
                ofile.write("%s%s\tmcmcmc_mcl fetch LOCK\n" % (log_data, time.time() - STARTTIME))

        log_data = "%s\t%s\t" % (os.getpid(), time.time() - STARTTIME)
        with open(os.path.join(exter_tmp_dir, "max.txt"), "r") as ifile:
            results = ifile.readlines()
            results = [result.strip() for result in results]
            results.append(",".join([cluster.seq_id_hash for cluster in clusters]))
            results = sorted(results)

        with open(os.path.join(exter_tmp_dir, "max.txt"), "w") as ofile:
            ofile.write("\n".join(results))

    if len(results) == expect_num_results:
        best_score = None
        best_clusters = []  # Hopefully just find a single best set of cluster, but could be more
        for clusters in results:
            score_sum = 0
            cluster_ids = []
            for cluster in clusters.split(","):
                sql_query = sql_broker.query("SELECT seq_ids, graph FROM data_table WHERE hash='%s'" % cluster)
                seq_ids = sql_query[0][0].split(", ")
                cluster_ids.append(sql_query[0][0])
                if len(seq_ids) == 1:
                    sim_scores = pd.DataFrame(columns=["seq1", "seq2", "subsmat", "psi", "raw_score", "score"])
                else:
                    sim_scores = pd.read_csv(StringIO(sql_query[0][1]), index_col=False, header=None)

                cluster = Cluster(seq_ids, sim_scores, parent=parent_cluster, taxa_sep=taxa_sep,
                                  r_seed=rand_gen.randint(1, 999999999999))
                score_sum += cluster.score()
            if score_sum == best_score:
                best_clusters.append(cluster_ids)
            elif best_score is None or score_sum > best_score:
                best_clusters = [cluster_ids]
                best_score = score_sum

        best_clusters = [cluster.replace(', ', '\t') for cluster in best_clusters[0]]
        with LOCK:
            with open(os.path.join(exter_tmp_dir, "best_group"), "w") as ofile:
                ofile.write('\n'.join(best_clusters))
<<<<<<< HEAD
    with LOGGING_LOCK:
        with open(RUNTIMELOG, "a") as ofile:
            ofile.write("%s%s\tmcmcmc_mcl release LOCK\n" % (log_data, time.time() - STARTTIME))
=======
            open(os.path.join(exter_tmp_dir, "max.txt"), "w").close()
    elif len(results) > expect_num_results:  # This should never be able to happen
        raise ValueError("More results written to max.txt than expect_num_results")
>>>>>>> 6c88d88b
    return score


def parse_mcl_clusters(path):
    log_data = "%s\t%s\t" % (os.getpid(), time.time() - STARTTIME)
    with open(path, "r") as ifile:
        clusters = ifile.read()
    clusters = clusters.strip().split("\n")
    clusters = [cluster.strip().split("\t") for cluster in clusters]
    with LOGGING_LOCK:
        with open(RUNTIMELOG, "a") as ofile:
            ofile.write("%s%s\tparse_mcl_clusters()\n" % (log_data, time.time() - STARTTIME))
    return clusters


def write_mcl_clusters(clusters, path):
    clusters_strings = ["\t".join(cluster.seq_ids) for cluster in clusters]
    with open(path, "w") as ofile:
        ofile.write("\n".join(clusters_strings))
    return


def check_sequences(seqbuddy, taxa_sep):
    log_data = "%s\t%s\t" % (os.getpid(), time.time() - STARTTIME)
    logging.warning("Checking that the format of all sequence ids matches 'taxa%sgene'" % taxa_sep)
    failures = []
    for rec in seqbuddy.records:
        rec_id = rec.id.split(taxa_sep)
        if len(rec_id) != 2:
            failures.append(rec.id)
    if failures:
        logging.error("Malformed sequence id(s): '%s'\nThe taxa separator character is currently set to '%s',\n"
                      " which can be changed with the '-ts' flag" % (", ".join(failures), taxa_sep))
        sys.exit()
    else:
        logging.warning("    %s sequences PASSED" % len(seqbuddy))
    with LOGGING_LOCK:
        with open(RUNTIMELOG, "a") as ofile:
            ofile.write("%s%s\tcheck_sequences()\n" % (log_data, time.time() - STARTTIME))
    return


class HeartBeat(object):
    def __init__(self, hbdb_path, pulse_rate):
        self.hbdb_path = hbdb_path
        self.pulse_rate = pulse_rate
        self.master_id = None
        self.running_process = None
        with helpers.ExclusiveConnect(self.hbdb_path, "LN%s" % getframeinfo(currentframe()).lineno) as cursor:
            try:
                cursor.execute('CREATE TABLE heartbeat (thread_id INTEGER PRIMARY KEY AUTOINCREMENT, '
                               'thread_type TEXT, pulse INTEGER)')
            except sqlite3.OperationalError:
                pass

    def _run(self, check_file_path):
        split_time = time.time()
        with helpers.ExclusiveConnect(self.hbdb_path, "LN%s" % getframeinfo(currentframe()).lineno) as cursor:
            cursor.execute("UPDATE heartbeat SET pulse=%s WHERE thread_id=%s" % (round(time.time()), self.master_id))
        while True:
            with open("%s" % check_file_path, "r") as ifile:
                ifile_content = ifile.read()
            if ifile_content != "Running":
                break

            if split_time < (time.time() - self.pulse_rate):
                log_data = "%s\t%s\t" % (os.getpid(), time.time() - STARTTIME)
                with helpers.ExclusiveConnect(self.hbdb_path, "LN%s" % getframeinfo(currentframe()).lineno) as cursor:
                    cursor.execute("UPDATE heartbeat SET pulse=%s "
                                   "WHERE thread_id=%s" % (round(time.time() + cursor.lag), self.master_id))
                split_time = time.time()
                with LOGGING_LOCK:
                    with open(RUNTIMELOG, "a") as ofile:
                        ofile.write("%s%s\theartbeat pulse\n" % (log_data, time.time() - STARTTIME))
            time.sleep(random())
        return

    def start(self):
        log_data = "%s\t%s\t" % (os.getpid(), time.time() - STARTTIME)
        if self.running_process:
            self.end()
        tmp_file = br.TempFile()
        tmp_file.write("Running")
        with helpers.ExclusiveConnect(self.hbdb_path, "LN%s" % getframeinfo(currentframe()).lineno) as cursor:
            cursor.execute("INSERT INTO heartbeat (thread_type, pulse) "
                           "VALUES ('master', %s)" % round(time.time()))
            self.master_id = cursor.lastrowid
        p = Process(target=self._run, args=(tmp_file.path,))
        p.daemon = 1
        p.start()
        self.running_process = [tmp_file, p]
        with LOGGING_LOCK:
            with open(RUNTIMELOG, "a") as ofile:
                ofile.write("%s%s\theartbeat start\n" % (log_data, time.time() - STARTTIME))
        return

    def end(self):
        log_data = "%s\t%s\t" % (os.getpid(), time.time() - STARTTIME)
        if not self.running_process:
            return
        self.running_process[0].clear()
        while self.running_process[1].is_alive():
            continue
        self.running_process = None
        with helpers.ExclusiveConnect(self.hbdb_path, "LN%s" % getframeinfo(currentframe()).lineno) as cursor:
            cursor.execute("DELETE FROM heartbeat WHERE thread_id=%s" % self.master_id)
        self.master_id = None
        with LOGGING_LOCK:
            with open(RUNTIMELOG, "a") as ofile:
                ofile.write("%s%s\theartbeat end\n" % (log_data, time.time() - STARTTIME))
        return


# ################ SCORING FUNCTIONS ################ #
def mc_create_all_by_all_scores(seqbuddy, args):
    psi_pred_ss2_dfs, sql_broker = args
    create_all_by_all_scores(seqbuddy, psi_pred_ss2_dfs, sql_broker, quiet=True)
    return


def create_all_by_all_scores(seqbuddy, psi_pred_ss2_dfs, sql_broker, gap_open=GAP_OPEN,
                             gap_extend=GAP_EXTEND, quiet=False):
    """
    Generate a multiple sequence alignment and pull out all-by-all similarity graph
    :param seqbuddy: AlignBuddy object
    :param psi_pred_ss2_dfs: OrderedDict of {seqID: ss2 dataframes}
    :param sql_broker: Active broker object to search/update SQL database
    :param gap_open: Gap initiation penalty
    :param gap_extend: Gap extension penalty
    :param quiet: Supress multicore output
    :return:
    """
    log_data = "%s\t%s\t" % (os.getpid(), time.time() - STARTTIME)
    seq_ids = sorted([rec.id for rec in seqbuddy.records])
    seq_id_hash = helpers.md5_hash(", ".join(seq_ids))

    if len(seqbuddy) == 1:
        sim_scores = pd.DataFrame(data=None, columns=["seq1", "seq2", "subsmat", "psi", "raw_score", "score"])
        alignment = Alb.AlignBuddy(str(seqbuddy))
<<<<<<< HEAD
        cluster2database(Cluster(seq_ids, sim_scores, collapse=False), sql_broker, alignment)
        with LOGGING_LOCK:
            with open(RUNTIMELOG, "a") as ofile:
                ofile.write("%s%s\tall_by_all len=1\n" % (log_data, time.time() - STARTTIME))
=======
        cluster2database(Cluster(seq_ids, sim_scores), sql_broker, alignment)
>>>>>>> 6c88d88b
        return sim_scores, alignment

    # Grab from the database first, if the data exists there already
    query = sql_broker.query("SELECT graph, alignment FROM data_table WHERE hash='%s'" % seq_id_hash)
    if query and len(query[0]) == 2:
        sim_scores, alignment = query[0]
        sim_scores = pd.read_csv(StringIO(sim_scores), index_col=False, header=None)
        sim_scores.columns = ["seq1", "seq2", "subsmat", "psi", "raw_score", "score"]
        with LOGGING_LOCK:
            with open(RUNTIMELOG, "a") as ofile:
                ofile.write("%s%s\tall_by_all from DB\n" % (log_data, time.time() - STARTTIME))
        return sim_scores, Alb.AlignBuddy(alignment)

    # Try to feed the job to independent workers
    if WORKER_DB and os.path.isfile(WORKER_DB) and len(seq_ids) > MIN_SIZE_TO_WORKER:
        heartbeat = HeartBeat(HEARTBEAT_DB, MASTER_PULSE)
        heartbeat.start()

        run_worker = True

        with helpers.ExclusiveConnect(HEARTBEAT_DB, "LN%s" % getframeinfo(currentframe()).lineno) as cursor:
            workers = cursor.execute("SELECT * FROM heartbeat "
                                     "WHERE thread_type='worker' "
                                     "AND pulse>%s" % (time.time() - MAX_WORKER_WAIT - cursor.lag)).fetchone()

        if workers:
            with helpers.ExclusiveConnect(WORKER_DB, "LN%s" % getframeinfo(currentframe()).lineno) as cursor:
                # Make sure the job hasn't already been submitted or completed)
                complete_check = cursor.execute("SELECT hash FROM complete WHERE hash='%s'" % seq_id_hash).fetchone()
                queue_check = cursor.execute("SELECT hash FROM queue WHERE hash='%s'" % seq_id_hash).fetchone()
                processing_check = cursor.execute("SELECT hash FROM processing WHERE hash='%s'"
                                                  % seq_id_hash).fetchone()

                if not complete_check and not queue_check and not processing_check:
                    cursor.execute("INSERT INTO queue (hash, seqs, psi_pred_dir, master_id) "
                                   "VALUES ('%s', '%s', '%s', %s)" %
                                   (seq_id_hash, str(seqbuddy), PSIPREDDIR, heartbeat.master_id))

                cursor.execute("INSERT INTO waiting (hash, master_id) VALUES ('%s', %s)"
                               % (seq_id_hash, heartbeat.master_id))
        else:
            run_worker = False

        with LOGGING_LOCK:
            with open(RUNTIMELOG, "a") as ofile:
                ofile.write("%s%s\tall_by_all setup\n" % (log_data, time.time() - STARTTIME))

        log_data = "%s\t%s\t" % (os.getpid(), time.time() - STARTTIME)

        while run_worker:
            query = sql_broker.query("SELECT graph, alignment FROM data_table WHERE hash='%s'" % seq_id_hash)
            if query and len(query[0]) == 2:
                sim_scores, alignment = query[0]
                sim_scores = pd.read_csv(StringIO(sim_scores), index_col=False, header=None)
                sim_scores.columns = ["seq1", "seq2", "subsmat", "psi", "raw_score", "score"]
                with helpers.ExclusiveConnect(WORKER_DB, "LN%s" % getframeinfo(currentframe()).lineno) as cursor:
                    waiting_check = cursor.execute("SELECT * FROM waiting WHERE hash='%s'" % seq_id_hash).fetchall()
                    if len(waiting_check) <= 1:
                        cursor.execute("DELETE FROM complete WHERE hash='%s'" % seq_id_hash)
                    cursor.execute("DELETE FROM waiting WHERE hash='%s' AND master_id=%s"
                                   % (seq_id_hash, heartbeat.master_id))
                heartbeat.end()
                with LOGGING_LOCK:
                    with open(RUNTIMELOG, "a") as ofile:
                        ofile.write("%s%s\tall_by_all run_worker\n" % (log_data, time.time() - STARTTIME))
                return sim_scores, Alb.AlignBuddy(alignment)

            ######################
            finished = False
            with helpers.ExclusiveConnect(WORKER_DB, "LN%s" % getframeinfo(currentframe()).lineno) as cursor:
                complete_check = cursor.execute("SELECT * FROM complete WHERE hash='%s'" % seq_id_hash).fetchone()
                if not complete_check:
                    # Occasionally check to make sure the job is still active
                    if random() > 0.75:
                        queue_check = cursor.execute("SELECT * FROM queue "
                                                     "WHERE hash='%s'" % seq_id_hash).fetchone()
                        processing_check = cursor.execute("SELECT * FROM processing "
                                                          "WHERE hash='%s'" % seq_id_hash).fetchone()

                        with helpers.ExclusiveConnect(HEARTBEAT_DB, "LN%s" % getframeinfo(currentframe()).lineno) \
                                as hb_cursor:
                            min_pulse = time.time() - (MAX_WORKER_WAIT * 3) - hb_cursor.lag
                            worker_heartbeat_check = hb_cursor.execute("SELECT * FROM heartbeat "
                                                                       "WHERE thread_type='worker' AND pulse>%s"
                                                                       % min_pulse).fetchall()

                        # No workers are still around. Time to kill everything and move on serially
                        if not worker_heartbeat_check:
                            cursor.execute("DELETE FROM queue WHERE master_id=%s" % heartbeat.master_id)
                            cursor.execute("DELETE FROM processing WHERE master_id=%s" % heartbeat.master_id)
                            cursor.execute("DELETE FROM waiting WHERE master_id=%s" % heartbeat.master_id)
                            with LOGGING_LOCK:
                                with open(RUNTIMELOG, "a") as ofile:
                                    ofile.write("%s%s\tall_by_all run_worker lost\n" % (log_data, time.time() - STARTTIME))
                            break

                        if processing_check:
                            # Make sure the respective worker is still alive to finish processing this job
                            workers = [(thread_id, pulse) for thread_id, thread_type, pulse in worker_heartbeat_check]
                            workers = OrderedDict(workers)
                            worker_id = processing_check[1]
                            if worker_id not in workers:
                                # Doesn't look like it... Might as well queue it back up
                                cursor.execute("INSERT INTO queue (hash, seqs, psi_pred_dir, master_id) "
                                               "VALUES ('%s', '%s', '%s', %s)" %
                                               (seq_id_hash, str(seqbuddy), PSIPREDDIR, heartbeat.master_id))
                                cursor.execute("DELETE FROM processing WHERE hash='%s'" % seq_id_hash)

                        elif queue_check:
                            pass

                        else:
                            # Ummmm... Where'd the job go??? Queue it back up if it really seems to have vanished
                            print("We had a vanish!")
                            cursor.execute("INSERT INTO queue (hash, seqs, psi_pred_dir, master_id) "
                                           "VALUES ('%s', '%s', '%s', %s)" %
                                           (seq_id_hash, str(seqbuddy), PSIPREDDIR, heartbeat.master_id))

                else:
                    waiting_check = cursor.execute("SELECT * FROM waiting WHERE hash='%s'" % seq_id_hash).fetchall()
                    if len(waiting_check) <= 1:
                        cursor.execute("DELETE FROM complete WHERE hash='%s'" % seq_id_hash)
                    cursor.execute("DELETE FROM waiting WHERE hash='%s' AND master_id=%s"
                                   % (seq_id_hash, heartbeat.master_id))
                    finished = True

            if finished:
                alignment = Alb.AlignBuddy(StringIO(complete_check[1]))
                sim_scores = pd.read_csv(StringIO(complete_check[2]), index_col=False, header=None)
                sim_scores.columns = ["seq1", "seq2", "subsmat", "psi", "raw_score", "score"]
                cluster2database(Cluster(seq_ids, sim_scores), sql_broker, alignment)
                heartbeat.end()
                with LOGGING_LOCK:
                    with open(RUNTIMELOG, "a") as ofile:
                        ofile.write("%s%s\tall_by_all run_worker\n" % (log_data, time.time() - STARTTIME))
                return sim_scores, alignment

            time.sleep(5)  # Pause for five seconds to prevent spamming the database with requests
        heartbeat.end()

    log_data = "%s\t%s\t" % (os.getpid(), time.time() - STARTTIME)
    # If the job is small or couldn't be pushed off on a worker, do it directly
    alignment = Alb.generate_msa(Sb.make_copy(seqbuddy), MAFFT, params="--globalpair --thread -1", quiet=True)

    # Need to specify what columns the PsiPred files map to now that there are gaps.
    psi_pred_ss2_dfs = deepcopy(psi_pred_ss2_dfs)  # Don't modify in place...

    for rec in seqbuddy.records:
        ss_file = psi_pred_ss2_dfs[rec.id]
        ss_counter = 0
        for indx, residue in enumerate(rec.seq):
            if residue != "-":
                psi_pred_ss2_dfs[rec.id].set_value(ss_counter, "indx", indx)
                ss_counter += 1
        psi_pred_ss2_dfs[rec.id] = ss_file

    # Scores seem to be improved by removing gaps. ToDo: Need to test this explicitly for the paper
    alignment = Alb.trimal(alignment, threshold=0.9)

    # Re-update PsiPred files now that some columns, possibly including non-gap characters, are removed
    for rec in alignment.records_iter():
        new_psi_pred = [0 for _ in range(len(psi_pred_ss2_dfs[rec.id].index))]  # Instantiate list of max possible size
        indx = 0
        for row in psi_pred_ss2_dfs[rec.id].itertuples():
            if alignment.alignments[0].position_map[int(row[1])][1]:
                new_psi_pred[indx] = list(row)[1:]
                indx += 1
        new_psi_pred = new_psi_pred[:indx]
        psi_pred_ss2_dfs[rec.id] = pd.DataFrame(new_psi_pred, columns=["indx", "aa", "ss", "coil_prob",
                                                                       "helix_prob", "sheet_prob"])

    ids1 = [rec.id for rec in alignment.records_iter()]
    ids2 = [rec.id for rec in alignment.records_iter()]
    all_by_all = [0 for _ in range(int((len(ids1)**2 - len(ids1)) / 2))]
    indx = 0
    for rec1 in ids1:
        del ids2[ids2.index(rec1)]
        for rec2 in ids2:
            all_by_all[indx] = (rec1, rec2)
            indx += 1

    all_by_all_outdir = br.TempDir()
    if all_by_all:
        n = int(ceil(len(all_by_all) / CPUS))
        all_by_all = [all_by_all[i:i + n] for i in range(0, len(all_by_all), n)] if all_by_all else []
        score_sequences_params = [alignment, psi_pred_ss2_dfs, all_by_all_outdir.path, gap_open, gap_extend]
        with MULTICORE_LOCK:
            br.run_multicore_function(all_by_all, mc_score_sequences, score_sequences_params,
                                      quiet=quiet, max_processes=CPUS)
    sim_scores_file = br.TempFile()
    sim_scores_file.write("seq1,seq2,subsmat,psi")
    aba_root, aba_dirs, aba_files = next(os.walk(all_by_all_outdir.path))
    for aba_file in aba_files:
        with open(os.path.join(aba_root, aba_file), "r") as ifile:
            sim_scores_file.write(ifile.read())
    sim_scores = pd.read_csv(sim_scores_file.get_handle("r"), index_col=False)

    # Set raw score, which is used by Orphan placement
    sim_scores['raw_score'] = (sim_scores['psi'] * 0.3) + (sim_scores['subsmat'] * 0.7)
    # Distribute final scores_components between 0-1.
    sim_scores['psi'] = (sim_scores['psi'] - sim_scores['psi'].min()) / \
                        (sim_scores['psi'].max() - sim_scores['psi'].min())

    sim_scores['subsmat'] = (sim_scores['subsmat'] - sim_scores['subsmat'].min()) / \
                            (sim_scores['subsmat'].max() - sim_scores['subsmat'].min())

    # ToDo: Experiment testing these magic number weights...
    sim_scores['score'] = (sim_scores['psi'] * 0.3) + (sim_scores['subsmat'] * 0.7)
<<<<<<< HEAD
    cluster2database(Cluster(seq_ids, sim_scores, collapse=False), sql_broker, alignment)
    with LOGGING_LOCK:
        with open(RUNTIMELOG, "a") as ofile:
            ofile.write("%s%s\tall_by_all direct run\n" % (log_data, time.time() - STARTTIME))
=======
    cluster2database(Cluster(seq_ids, sim_scores), sql_broker, alignment)
>>>>>>> 6c88d88b
    return sim_scores, alignment


def mc_score_sequences(seq_pairs, args):
    # Calculate the best possible scores, and divide by the observed scores
    alb_obj, psi_pred_ss2_dfs, output_dir, gap_open, gap_extend = args
    file_name = helpers.md5_hash(str(seq_pairs))
    ofile = open(os.path.join(output_dir, file_name), "w")
    for seq_pair in seq_pairs:
        id1, id2 = seq_pair
        id_regex = "^%s$|^%s$" % (id1, id2)
        # Alignment comparison
        alb_copy = Alb.make_copy(alb_obj)
        Alb.pull_records(alb_copy, id_regex)

        subs_mat_score = compare_pairwise_alignment(alb_copy, gap_open, gap_extend)

        # PSI PRED comparison
        alb_copy = Sb.SeqBuddy(alb_copy.records())
        Sb.clean_seq(alb_copy)
        # assert len(psi_pred_ss2_dfs[id1]) == len(alb_copy.records[0].seq)
        # assert len(psi_pred_ss2_dfs[id2]) == len(alb_copy.records[1].seq)
        ss_score = compare_psi_pred(psi_pred_ss2_dfs[id1], psi_pred_ss2_dfs[id2])
        ofile.write("\n%s,%s,%s,%s" % (id1, id2, subs_mat_score, ss_score))
    ofile.close()
    return


def compare_pairwise_alignment(alb_obj, gap_open, gap_extend):
    observed_score = 0
    observed_len = alb_obj.lengths()[0]
    seq1_best = 0
    seq1_len = 0
    seq2_best = 0
    seq2_len = 0
    seq1, seq2 = alb_obj.records()
    prev_aa1 = "-"
    prev_aa2 = "-"

    for aa_pos in range(observed_len):
        aa1 = seq1.seq[aa_pos]
        aa2 = seq2.seq[aa_pos]

        if aa1 != "-":
            seq1_best += BLOSUM62[aa1, aa1]
            seq1_len += 1
        if aa2 != "-":
            seq2_best += BLOSUM62[aa2, aa2]
            seq2_len += 1
        if aa1 == "-" or aa2 == "-":
            if prev_aa1 == "-" or prev_aa2 == "-":
                observed_score += gap_extend
            else:
                observed_score += gap_open
        else:
            observed_score += BLOSUM62[aa1, aa2]
        prev_aa1 = str(aa1)
        prev_aa2 = str(aa2)

    # Calculate average per-residue log-odds ratios for both best possible alignments and observed
    # Note: The best score range is 4 to 11. Possible observed range is -4 to 11.
    observed_score = (observed_score / observed_len)

    seq1_best = (seq1_best / seq1_len)
    seq1_score = observed_score / seq1_best

    seq2_best = (seq2_best / seq2_len)
    seq2_score = observed_score / seq2_best

    subs_mat_score = (seq1_score + seq2_score) / 2
    return subs_mat_score
# ################ END SCORING FUNCTIONS ################ #


class Orphans(object):
    def __init__(self, seqbuddy, clusters, sql_broker, psi_pred_ss2_dfs, quiet=False):
        """
        Organizes all of the orphan prediction/folding logic into a class
        :param seqbuddy: This should include all of the sequences in the entire population being tests
        :param clusters: List of all cluster objects the sequences have currently been grouped into
        :param sql_broker: Open SQLiteBroker object
        :param psi_pred_ss2_dfs: OrderedDict of all PSI Pred graphs (seq_id: df)
        :param quiet: Suppress any terminal output
        """
        log_data = "%s\t%s\t" % (os.getpid(), time.time() - STARTTIME)
        self.seqbuddy = seqbuddy
        self.clusters = clusters
        self.sql_broker = sql_broker
        self.psi_pred_ss2_dfs = psi_pred_ss2_dfs
        self.num_orphans = 0
        self.small_clusters = OrderedDict()
        self.large_clusters = OrderedDict()
        self._separate_large_small()
        self.printer = br.DynamicPrint(quiet=quiet)
        self.tmp_file = br.TempFile()

        # Create a null model from all within cluster scores from the large clusters; used for placement tests later
        self.lrg_cluster_sim_scores = pd.Series()
        for clust_name, clust in self.large_clusters.items():
            self.lrg_cluster_sim_scores = self.lrg_cluster_sim_scores.append(clust.sim_scores.raw_score,
                                                                             ignore_index=True)
        with LOGGING_LOCK:
            with open(RUNTIMELOG, "a") as ofile:
                ofile.write("%s%s\tOrphans.__init__\n" % (log_data, time.time() - STARTTIME))

    def _separate_large_small(self):
        for cluster in self.clusters:
            if len(cluster.seq_ids) > 2:
                self.large_clusters[cluster.name()] = cluster
            else:
                self.small_clusters[cluster.name()] = cluster

    def temp_merge_clusters(self, clust1, clust2):
        # Read or create an alignment containing the sequences in the clusters being merged
        seq_ids = sorted(clust1.seq_ids + clust2.seq_ids)
        seqbuddy = Sb.make_copy(self.seqbuddy)
        regex = "^%s$" % "$|^".join(seq_ids)
        Sb.pull_recs(seqbuddy, regex)

        sim_scores, alb_obj = create_all_by_all_scores(seqbuddy, self.psi_pred_ss2_dfs, self.sql_broker, quiet=True)
        cluster2database(Cluster(seq_ids, sim_scores), self.sql_broker, alb_obj)
        return sim_scores

    def _check_orphan(self, small_cluster):
        # First prepare the data for each large cluster so they can be compared
        log_output = "%s\n" % small_cluster.seq_ids
        log_output += "Min sim score needed: %s\n" % self.lrg_cluster_sim_scores.min()
        data_dict = OrderedDict()
        for group_name, large_cluster in self.large_clusters.items():
            log_output += "\t%s\n" % group_name
            log_output += "\t%s\n" % large_cluster.seq_ids
            log_output += "\tAmong large:\t%s - %s\n" % (round(large_cluster.sim_scores.raw_score.min(), 4),
                                                         round(large_cluster.sim_scores.raw_score.max(), 4))

            sim_scores = self.temp_merge_clusters(large_cluster, small_cluster)

            # Pull out the similarity scores between just the large and small cluster sequences
            lrg2sml_group_data = sim_scores.loc[(sim_scores['seq1'].isin(small_cluster.seq_ids))
                                                | (sim_scores['seq2'].isin(small_cluster.seq_ids))]
            lrg2sml_group_data = lrg2sml_group_data.loc[(lrg2sml_group_data['seq1'].isin(large_cluster.seq_ids))
                                                        | (lrg2sml_group_data['seq2'].isin(large_cluster.seq_ids))]
            log_output += "\tLarge 2 small:\t%s - %s\n\n" % (round(lrg2sml_group_data.raw_score.min(), 4),
                                                             round(lrg2sml_group_data.raw_score.max(), 4))

            # Confirm that the orphans are sufficiently similar to large group to warrant consideration by ensuring
            # that at least one similarity score is greater than the lowest score with all large groups.
            # Also, convert group_data to a numpy array so sm.stats can read it
            if lrg2sml_group_data.raw_score.max() >= self.lrg_cluster_sim_scores.min():
                data_dict[group_name] = (True, np.array(lrg2sml_group_data.raw_score))
            else:
                data_dict[group_name] = (False, np.array(lrg2sml_group_data.raw_score))
        # We only need to test the large cluster with the highest average similarity score, so find that cluster.
        averages = pd.Series()
        df = pd.DataFrame(columns=['observations', 'grouplabel'])
        for group_name, group in data_dict.items():
            averages = averages.append(pd.Series(np.mean(group[1]), index=[group_name]))
            tmp_df = pd.DataFrame(group[1], columns=['observations'])
            tmp_df['grouplabel'] = group_name
            df = df.append(tmp_df)
        max_ave_name = averages.argmax()

        # Confirm that the largest cluster has sufficient support
        if not data_dict[max_ave_name][0]:
            log_output += "No Matches: Best cluster (%s) insufficient support\n###########################\n\n"\
                          % max_ave_name
            with LOCK:
                self.tmp_file.write(log_output)
            return False

        groupsunique, groupintlab = np.unique(df.grouplabel, return_inverse=True)
        if len(groupsunique) < 2:
            # The gene can be grouped with the max_ave cluster because it's the only large cluster available
            log_output += "\n%s added to %s\n###########################\n\n" % (small_cluster.seq_ids, max_ave_name)
            mean_diff = abs(np.mean(data_dict[max_ave_name][1]) - np.mean(self.lrg_cluster_sim_scores))
            return max_ave_name, mean_diff

        # Run pairwise Tukey HSD and parse the results
        # The max_ave cluster must be significantly different from all other clusters
        result = sm.stats.multicomp.pairwise_tukeyhsd(df.observations, df.grouplabel)

        success = True
        for line in str(result).split("\n")[4:-1]:
            line = re.sub("^ *", "", line.strip())
            line = re.sub(" +", "\t", line)
            line = line.split("\t")  # Each line --> ['group1', 'group2', 'meandiff', 'lower', 'upper', 'reject]
            if max_ave_name in line:
                log_output += "%s\n" % "\t".join(line)
                if 'False' in line:
                    success = False  # Insufficient support to group the gene with max_ave group
        if success:
            # The gene can be grouped with the max_ave cluster
            # Return the group name and average meandiff (allow calling code to actually do the grouping)
            log_output += "\n%s added to %s\n###########################\n\n" % (small_cluster.seq_ids, max_ave_name)
            mean_diff = abs(np.mean(data_dict[max_ave_name][1]) - np.mean(self.lrg_cluster_sim_scores))
            with LOCK:
                self.tmp_file.write(log_output)
            return max_ave_name, mean_diff

        log_output += "Best group (%s) fails Tukey HSD\n###########################\n\n" % max_ave_name
        with LOCK:
            self.tmp_file.write(log_output)
        return False

    def mc_check_orphans(self, small_cluster, args):
        tmp_file = args[0]
        foster_score = self._check_orphan(small_cluster) if self.large_clusters else False
        if foster_score:
            large_name, mean_diff = foster_score
            with LOCK:
                with open(tmp_file, "a") as ofile:
                    ofile.write("%s\t%s\t%s\n" % (small_cluster.name(), large_name, mean_diff))
        return

    def place_orphans(self, multi_core=True):
        log_data = "%s\t%s\t" % (os.getpid(), time.time() - STARTTIME)
        if not self.small_clusters:
            return
        best_cluster = OrderedDict([("small_name", None), ("large_name", None), ("meandiff", 0)])
        fostered_orphans = 0
        starting_orphans = sum([len(sm_clust.seq_ids) for group, sm_clust in self.small_clusters.items()])

        # Loop through repeatedly, adding a single small cluster at a time and updating the large clusters on each loop
        while True and self.large_clusters:
            remaining_orphans = sum([len(sm_clust.seq_ids) for group, sm_clust in self.small_clusters.items()])
            self.printer.write("%s of %s orphans remain" % (remaining_orphans, starting_orphans))
            tmp_file = br.TempFile()
            small_clusters = [clust for clust_name, clust in self.small_clusters.items()]

            # Create each large/small combination and add to database if necessary. This has overhead here, but prevents
            # over subscribing available CPU resources in mc_check_orphans()
            for sm_clust in small_clusters:
                for _, lg_clust in self.large_clusters.items():
                    self.temp_merge_clusters(sm_clust, lg_clust)

            if multi_core:
                br.run_multicore_function(small_clusters, self.mc_check_orphans, [tmp_file.path],
                                          quiet=True, max_processes=CPUS)
            else:
                for clust in small_clusters:
                    self.mc_check_orphans(clust, [tmp_file.path])

            lines = tmp_file.read()
            if lines:
                lines = lines.strip().split("\n")
                lines = sorted(lines)
                for line in lines:
                    small_name, large_name, mean_diff = line.split("\t")
                    mean_diff = float(mean_diff)
                    if mean_diff > best_cluster["meandiff"]:
                        best_cluster = OrderedDict([("small_name", small_name), ("large_name", large_name),
                                                    ("meandiff", mean_diff)])

            if best_cluster["small_name"]:
                small_name = best_cluster["small_name"]
                large_name = best_cluster["large_name"]
                large_cluster = self.large_clusters[large_name]
                small_cluster = self.small_clusters[small_name]
                large_cluster.reset_seq_ids(small_cluster.seq_ids + large_cluster.seq_ids)

                seqs = Sb.pull_recs(Sb.make_copy(self.seqbuddy), "^%s$" % "$|^".join(large_cluster.seq_ids))
                sim_scores, alb_obj = create_all_by_all_scores(seqs, self.psi_pred_ss2_dfs,
                                                               self.sql_broker, quiet=True)

                large_cluster.sim_scores = sim_scores
                for taxon, seq_ids in small_cluster.taxa.items():
                    large_cluster.taxa.setdefault(taxon, [])
                    large_cluster.taxa[taxon] += seq_ids
                    for seq_id, paralogs in small_cluster.collapsed_genes.items():
                        large_cluster.collapsed_genes[seq_id] = paralogs
                fostered_orphans += len(small_cluster.seq_ids)
                del self.small_clusters[small_name]
                del small_cluster
                best_cluster = OrderedDict([("small_name", None), ("large_name", None), ("meandiff", 0)])
            else:
                break

        self.printer.clear()
        self.clusters = [cluster for group, cluster in self.small_clusters.items()] + \
                        [cluster for group, cluster in self.large_clusters.items()]

        with LOGGING_LOCK:
            with open(RUNTIMELOG, "a") as ofile:
                ofile.write("%s%s\tOrphans.place_orphans\n" % (log_data, time.time() - STARTTIME))
        return


def argparse_init():
    def fmt(prog):
        return br.CustomHelpFormatter(prog)

    parser = argparse.ArgumentParser(prog="rdmcl", formatter_class=fmt, add_help=False, usage=argparse.SUPPRESS,
                                     description='''\
\033[1mRD-MCL\033[m
  Got orthogroups?

  Recursive Dynamic Markov Clustering identifies MCL parameters that
  maximize  one-to-one  placement  of  sequences  into  orthogroups.
  Differences in evolutionary rates between orthogroups is accounted
  for  by  recursively  decomposing  large clusters  where possible.

  \033[1m\033[91mAll  sequences  must  be  homologous! RD-MCL  is \033[4mNOT\033[24m  intended for
  identifying  orthogroups  from  whole  genome/transcriptome  data.\033[m

\033[1mUsage\033[m:
  rdmcl "/path/to/sequence_file" [outdir] [-options]
''')

    parser.register('action', 'setup', _SetupAction)

    # Positional
    positional = parser.add_argument_group(title="\033[1mPositional argument\033[m")

    positional.add_argument("sequences", help="Location of sequence file (most formats are fine)", action="store")
    outdir = os.path.join(os.getcwd(), "rdmcd-%s" % time.strftime("%d-%m-%Y"))
    positional.add_argument("outdir", action="store", help="Where should results be written? (default=%s)" % outdir,
                            nargs="?", default=outdir)

    # Optional commands
    parser_flags = parser.add_argument_group(title="\033[1mAvailable commands\033[m")

    parser_flags.add_argument("-rs", "--r_seed", type=int, metavar="",
                              help="Specify a random seed for repeating a specific run")
    parser_flags.add_argument("-sql", "--sqlite_db", action="store", metavar="",
                              help="If RD-MCL has already created a SQLite database, reusing it can speed things up")
    parser_flags.add_argument("-psi", "--psipred_dir", action="store", metavar="",
                              help="If RD-MCL has already calculated PSI-Pred files, point to the directory")
    parser_flags.add_argument("-ts", "--taxa_sep", action="store", default="-", metavar="",
                              help="Specify the string that separates taxa ids from gene names (default='-')")
    parser_flags.add_argument("-ch", "--chains", default=MCMC_CHAINS, type=int, metavar="",
                              help="Specify how many MCMC chains to run (default=3)")
    parser_flags.add_argument("-wlk", "--walkers", default=3, type=int, metavar="",
                              help="Specify how many Metropolis-Hastings walkers are in each chain (default=3)")
    parser_flags.add_argument("-drb", "--dr_base", type=float, metavar="",
                              help="Set the base for the diminishing-returns "
                                   "orthogroup scoring function (default=%s)" % DR_BASE)
    parser_flags.add_argument("-cnv", "--converge", type=float, metavar="",
                              help="Set minimum Gelman-Rubin PSRF value for convergence (default=%s)" % GELMAN_RUBIN)
    parser_flags.add_argument("-cpu", "--max_cpus", type=int, action="store", default=CPUS, metavar="",
                              help="Specify the maximum number of cores RD-MCL can use (default=%s)" % CPUS)
    parser_flags.add_argument("-lwt", "--lock_wait_time", type=int, default=1200, metavar="",
                              help="Specify num seconds a process should wait on the SQLite database before crashing"
                                   " out (default=1200)")
    parser_flags.add_argument("-mcs", "--mcmc_steps", default=0, type=int, metavar="",
                              help="Specify a max number of MCMC steps (default=auto-detect)")
    parser_flags.add_argument("-op", "--open_penalty", type=float, default=GAP_OPEN, metavar="",
                              help="Penalty for opening a gap in pairwise alignment scoring (default=%s)" % GAP_OPEN)
    parser_flags.add_argument("-ep", "--ext_penalty", type=float, default=GAP_EXTEND, metavar="",
                              help="Penalty to extend a gap in pairwise alignment scoring (default=%s)" % GAP_EXTEND)
    parser_flags.add_argument("-wdb", "--workdb", action="store", default="",
                              help="Specify the directory that independent workers will be monitoring")
    parser_flags.add_argument("-f", "--force", action="store_true",
                              help="Try to run no matter what.")
    parser_flags.add_argument("-q", "--quiet", action="store_true",
                              help="Suppress output during run (only final output is returned)")

    # Developer testing
    dev_flags = parser.add_argument_group(title="\033[1mDeveloper commands (Caution!)\033[m")
    dev_flags.add_argument("-spc", "--suppress_paralog_collapse", action="store_true",
                           help="Do not merge best hit paralogs")
    dev_flags.add_argument("-sr", "--suppress_recursion", action="store_true",
                           help="Stop after a single round of MCL")
    dev_flags.add_argument("-scc", "--suppress_clique_check", action="store_true",
                           help="Do not check for or break up cliques")
    dev_flags.add_argument("-ssf", "--suppress_singlet_folding", action="store_true",
                           help="Do not check for or merge singlets")
    dev_flags.add_argument("-sit", "--suppress_iteration", action="store_true",
                           help="Only check for cliques and orphans once")

    # Misc
    misc = parser.add_argument_group(title="\033[1mMisc options\033[m")
    misc.add_argument('-h', '--help', action="help", help="Show this help message and exit")
    misc.add_argument('-v', '--version', action='version', version="RD-MCL version %s\n\n%s" % (VERSION, NOTICE))
    misc.add_argument("-setup", action="setup", dest=argparse.SUPPRESS, default=argparse.SUPPRESS)

    in_args = parser.parse_args()
    return in_args


# Create a new argparse action type to allow the setup option to override the positional arguments
class _SetupAction(argparse.Action):
    def __init__(self,
                 option_strings,
                 dest=argparse.SUPPRESS,
                 default=argparse.SUPPRESS,
                 _help="Complete the RDMCL installation"):
        super(_SetupAction, self).__init__(
            option_strings=option_strings,
            dest=dest,
            default=default,
            nargs=0,
            help=_help)

    def __call__(self, parser, namespace, values, option_string=None):
        setup()
        parser.exit()


def full_run(in_args):
    tmp_name = "".join([choice(br.string.ascii_letters + br.string.digits) for _ in range(10)])
    logger_obj = helpers.Logger(tmp_name)
    logging.info("*************************** Recursive Dynamic Markov Clustering ****************************")
    logging.warning("RD-MCL version %s\n\n%s" % (VERSION, NOTICE))
    logging.info("********************************************************************************************\n")

    if not os.path.isfile(os.path.join(SCRIPT_PATH, "config.ini")):
        print("""Error: You have not run the rdmcl setup script.
Please do so now:

    $: %s -setup

""" % __file__)
        return

    logging.info("Function call: %s" % " ".join(sys.argv))
    logging.info("Date: %s" % time.strftime("%H:%M-%d-%m-%Y"))
    logging.warning("\n** Environment setup **")
    if not in_args.r_seed:
        in_args.r_seed = randint(1, 999999999999)
    logging.warning("Random seed used for this run: %s\n" % in_args.r_seed)

    logging.info("Working directory: %s" % os.getcwd())
    logging.warning("Output directory:\n    %s" % os.path.abspath(in_args.outdir))
    if not os.path.isdir(in_args.outdir):
        os.makedirs(in_args.outdir)

    global RUNTIMELOG
    RUNTIMELOG = os.path.join(in_args.outdir, "runtime.log")
    open(RUNTIMELOG, "w").close()
    with open(RUNTIMELOG, "a") as ofile:
        ofile.write("%s\t%s\t%s\tStart\n" % (os.getpid(), time.time() - STARTTIME, time.time() - STARTTIME))

    if not os.path.isfile(MAFFT):
        logging.error("The 'MAFFT' program is not detected "
                      "on your system. Please run \n\t$: %s -setup" % __file__)
        sys.exit()

    mafft = Popen("%s --version" % MAFFT, stderr=PIPE, shell=True).communicate()[1].decode()
    logging.info("\nMAFFT version: %s" % mafft.strip())
    logging.info("SeqBuddy version: %s.%s" % (Sb.VERSION.major, Sb.VERSION.minor))
    logging.info("AlignBuddy version: %s.%s" % (Alb.VERSION.major, Sb.VERSION.minor))

    logging.warning("\nLaunching SQLite Daemons")

    sqlite_path = os.path.join(in_args.outdir, "sqlite_db.sqlite") if not in_args.sqlite_db \
        else os.path.abspath(in_args.sqlite_db)
    broker = helpers.SQLiteBroker(db_file=sqlite_path, lock_wait_time=in_args.lock_wait_time)
    broker.create_table("data_table", ["hash TEXT PRIMARY KEY", "seq_ids TEXT", "alignment TEXT",
                                       "graph TEXT", "cluster_score TEXT"])
    broker.start_broker()
    sequences = Sb.SeqBuddy(in_args.sequences)

    global WORKER_DB
    global HEARTBEAT_DB

    if in_args.workdb:
        in_args.workdb = os.path.abspath(in_args.workdb)
        WORKER_DB = os.path.join(in_args.workdb, "work_db.sqlite")

        HEARTBEAT_DB = os.path.join(in_args.workdb, "heartbeat_db.sqlite")
        heartbeat = HeartBeat(HEARTBEAT_DB, MASTER_PULSE)
        heartbeat.start()

    # Do a check for large data sets and confirm run
    if len(sequences) > 1000 and not in_args.force:
        msg = """\
WARNING: You are attempting to run RD-MCL on %s sequences. This will take a long time!
Be aware that RD-MCL is NOT intended to identify orthogroups from among non-homologous
sequences. If this is your goal, you should use other software like OrthoMCL or ProteinOrtho.
RD-MCL is specifically for fine grained classification of individual protein families.
Continue? y/[n] """ % len(sequences)
        logging.info("\n%s\n" % msg)

        if not br.ask(msg, default="no", timeout=120):
            logging.warning("\nRun terminated. If you really do want to run this large job, use the -f flag.")
            sys.exit()
        else:
            logging.warning("Proceeding with large run.\n")

    sequences = Sb.delete_metadata(sequences)
    check_sequences(sequences, in_args.taxa_sep)
    seq_ids_str = ", ".join(sorted([rec.id for rec in sequences.records]))
    seq_ids_hash = helpers.md5_hash(seq_ids_str)

    # Check if job has been run already
    if broker.query("SELECT (hash) FROM data_table WHERE hash='{0}'".format(seq_ids_hash)) == seq_ids_hash:
        logging.warning("RESUME: This output directory was previous used for an identical RD-MCL run.\n"
                        "        All cached resources will be reused.")

    # Make sure all the necessary directories are present and emptied of old run files
    for _path in [os.path.join(in_args.outdir, x) for x in ["", "alignments", "mcmcmc", "sim_scores", "psi_pred"]]:
        if not os.path.isdir(_path):
            logging.info("mkdir %s" % _path)
            os.makedirs(_path)
        # Delete old 'group' files/directories
        root, dirs, files = next(os.walk(_path))
        for _file in files:
            if "group" in _file:
                os.remove(os.path.join(root, _file))
        for _dir in dirs:
            if "group" in _dir:
                shutil.rmtree(os.path.join(root, _dir))

    # Prepare log files into output directory
    if os.path.isfile(os.path.join(in_args.outdir, "rdmcl.log")):
        os.remove(os.path.join(in_args.outdir, "rdmcl.log"))

    logger_obj.move_log(os.path.join(in_args.outdir, "rdmcl.log"))

    if os.path.isfile(os.path.join(in_args.outdir, "orphans.log")):
        os.remove(os.path.join(in_args.outdir, "orphans.log"))

    if os.path.isfile(os.path.join(in_args.outdir, "cliques.log")):
        os.remove(os.path.join(in_args.outdir, "cliques.log"))

    with open(os.path.join(in_args.outdir, "paralog_cliques"), "w") as outfile:
        outfile.write("###########################################################\n"
                      "# If a named cluster contains reciprocal best hit cliques #\n"
                      "# among a group of paralogs, they are collapsed down to a #\n"
                      "# single representative. The collapses are itemized here. #\n"
                      "###########################################################\n\n")

    # Set CPU limits
    global CPUS
    CPUS = in_args.max_cpus

    # PSIPRED
    log_data = "%s\t%s\t" % (os.getpid(), time.time() - STARTTIME)
    logging.warning("\n** PSI-Pred **")
    records_missing_ss_files = []
    records_with_ss_files = []
    if in_args.psipred_dir and not os.path.isdir(in_args.psipred_dir):
        logging.warning("PSI-Pred directory indicated below does not exits:\n%s \tUsing default location instead."
                        % in_args.psipred_dir)
        in_args.psipred_dir = ""

    in_args.psipred_dir = "{0}{1}psi_pred".format(in_args.outdir, os.sep) if not in_args.psipred_dir \
        else in_args.psipred_dir

    global PSIPREDDIR
    PSIPREDDIR = os.path.abspath(in_args.psipred_dir)

    for record in sequences.records:
        if os.path.isfile(os.path.join(in_args.psipred_dir, "%s.ss2" % record.id)):
            records_with_ss_files.append(record.id)
        else:
            records_missing_ss_files.append(record)
    if records_missing_ss_files and len(records_missing_ss_files) != len(sequences):
        logging.info("RESUME: PSI-Pred .ss2 files found for %s sequences:" % len(records_with_ss_files))

    if records_missing_ss_files:
        logging.warning("Executing PSI-Pred on %s sequences" % len(records_missing_ss_files))
        br.run_multicore_function(records_missing_ss_files, mc_psi_pred, [in_args.psipred_dir], max_processes=CPUS)
        logging.info("\t-- finished in %s --" % TIMER.split())
        logging.info("\tfiles saved to {0}{1}".format(in_args.psipred_dir, os.sep))
    else:
        logging.warning("RESUME: All PSI-Pred .ss2 files found")

    psi_pred_files = []
    for record in sequences.records:
        psi_pred_files.append((record.id, read_ss2_file(os.path.join(in_args.psipred_dir, "%s.ss2" % record.id))))

    psi_pred_files = OrderedDict(psi_pred_files)
    with LOGGING_LOCK:
        with open(RUNTIMELOG, "a") as ofile:
            ofile.write("%s%s\tPSIPRED()\n" % (log_data, time.time() - STARTTIME))

    # Initial alignment
    logging.warning("\n** All-by-all graph **")
    logging.info("gap open penalty: %s\ngap extend penalty: %s" % (in_args.open_penalty, in_args.ext_penalty))

    """
    align_data = broker.query("SELECT (alignment) FROM data_table WHERE hash='{0}'".format(seq_ids_hash))
    if align_data and align_data[0][0]:
        logging.warning("RESUME: Initial multiple sequence alignment found")
        alignbuddy = Alb.AlignBuddy(align_data[0][0])
    else:
        logging.warning("Generating initial multiple sequence alignment with MAFFT")
        alignbuddy = generate_msa(sequences, broker)
        alignbuddy.write(os.path.join(in_args.outdir, "alignments", "group_0.aln"))
        logging.info("\t-- finished in %s --\n" % TIMER.split())
    """

    num_comparisons = ((len(sequences) ** 2) - len(sequences)) / 2
    logging.warning("Generating initial all-by-all similarity graph (%s comparisons)" % int(num_comparisons))
    logging.info(" written to: {0}{1}sim_scores{1}complete_all_by_all.scores".format(in_args.outdir, os.sep))
    log_data = "%s\t%s\t" % (os.getpid(), time.time() - STARTTIME)
    scores_data, alignbuddy = create_all_by_all_scores(sequences, psi_pred_files, broker)
    with LOGGING_LOCK:
        with open(RUNTIMELOG, "a") as ofile:
            ofile.write("%s%s\tfirst create_all_by_all_scores()\n" % (log_data, time.time() - STARTTIME))
    scores_data.to_csv(os.path.join(in_args.outdir, "sim_scores", "complete_all_by_all.scores"),
                       header=None, index=False, sep="\t")
    logging.info("\t-- finished in %s --\n" % TIMER.split())

    if in_args.dr_base:
        global DR_BASE
        DR_BASE = in_args.dr_base
    logging.warning("Diminishing returns scoring base: %s" % DR_BASE)

    # First prepare the really raw first alignment in the database, without any collapsing.
    uncollapsed_group_0 = Cluster([rec.id for rec in sequences.records], scores_data,
                                  taxa_sep=in_args.taxa_sep, r_seed=in_args.r_seed)
    cluster2database(uncollapsed_group_0, broker, alignbuddy)

    # Then prepare the 'real' group_0 cluster
    if not in_args.suppress_paralog_collapse:
        group_0_cluster = Cluster([rec.id for rec in sequences.records], scores_data,
                                  taxa_sep=in_args.taxa_sep, collapse=True, r_seed=in_args.r_seed)
    else:
        group_0_cluster = uncollapsed_group_0

    cluster2database(group_0_cluster, broker, alignbuddy)

    # Base cluster score
    base_score = group_0_cluster.score()
    logging.warning("Base cluster score: %s" % round(base_score, 4))

    # Ortholog caller
    logging.warning("\n** Recursive MCL **")
    global GELMAN_RUBIN
    if in_args.mcmc_steps >= 100:
        logging.warning("User specified maximum MCMCMC steps: %s" % in_args.mcmc_steps)
    elif in_args.mcmc_steps == 0:
        logging.warning("Auto detect MCMCMC convergence")
    else:
        logging.warning("User specified maximum MCMCMC steps of %s is too low (min=100). "
                        "Switching to auto-detect" % in_args.mcmc_steps)
        in_args.mcmc_steps = 0

    if in_args.mcmc_steps < 100:
        GELMAN_RUBIN = in_args.converge if in_args.converge else GELMAN_RUBIN
        logging.warning("Gelman-Rubin convergence breakpoint: %s" % GELMAN_RUBIN)

    if in_args.chains >= 2:
        logging.warning("Number of MCMC chains: %s" % in_args.chains)
    else:
        logging.warning("User specified value of %s MCMC chains is too low. "
                        "Switching to 3" % in_args.chains)
        in_args.chains = 3

    global MCMC_CHAINS
    MCMC_CHAINS = in_args.chains

    if in_args.walkers >= 2:
        logging.warning("Number of Metropolis-Hastings walkers per chain: %s" % in_args.walkers)
    else:
        logging.warning("User specified value of %s Metropolis-Hastings walkers per chain is too low. "
                        "Switching to 2" % in_args.walkers)
        in_args.walkers = 2

    final_clusters = []
    progress_tracker = Progress(in_args.outdir, group_0_cluster)

    run_time = br.RunTime(prefix=progress_tracker.__str__, _sleep=0.3, final_clear=True)
    if not in_args.quiet:
        run_time.start()
    final_clusters = orthogroup_caller(group_0_cluster, final_clusters, seqbuddy=sequences, sql_broker=broker,
                                       progress=progress_tracker, outdir=in_args.outdir, steps=in_args.mcmc_steps,
                                       quiet=True, taxa_sep=in_args.taxa_sep, r_seed=in_args.r_seed,
                                       psi_pred_ss2_dfs=psi_pred_files, chains=MCMC_CHAINS, walkers=in_args.walkers,
                                       convergence=GELMAN_RUBIN)
    final_clusters = [cluster for cluster in final_clusters if cluster.subgroup_counter == 0]
    run_time.end()

    progress_dict = progress_tracker.read()
    logging.warning("Total MCL runs: %s" % progress_dict["mcl_runs"])
    logging.warning("\t-- finished in %s --" % TIMER.split())

    if not in_args.suppress_clique_check or not in_args.suppress_singlet_folding:
        logging.warning("\n** Iterative placement of orphans and paralog RBHC removal **")
    else:
        logging.warning("\n** Skipping placement of orphans and paralog RBHC removal **")
    check_md5 = None
    while check_md5 != md5(str(sorted([clust.seq_ids for clust in final_clusters])).encode("utf-8")).hexdigest():
        check_md5 = md5(str(sorted([clust.seq_ids for clust in final_clusters])).encode("utf-8")).hexdigest()

        # Sort out reciprocal best hit cliques
        if not in_args.suppress_clique_check:
            final_cliques = []
            with open(os.path.join(in_args.outdir, "cliques.log"), "a") as clique_log_file:
                clique_log_file.write("""\
   #################################
   #  Initiating Clique Detection  #
   #################################

""")
                for clstr in sorted(final_clusters, key=lambda x: len(x.seq_ids), reverse=True):
                    final_cliques += clstr.create_rbh_cliques(clique_log_file)
            final_clusters = final_cliques

        # Fold singletons and doublets back into groups.
        if not in_args.suppress_singlet_folding:
            orphans = Orphans(seqbuddy=sequences, clusters=final_clusters,
                              sql_broker=broker, psi_pred_ss2_dfs=psi_pred_files)
            orphans.place_orphans()
            final_clusters = orphans.clusters
            with open(os.path.join(in_args.outdir, "orphans.log"), "a") as orphan_log_file:
                orphan_log_file.write("""\
   #################################
   #  Initiating Orphan Placement  #
   #################################

""")
                orphan_log_file.write(orphans.tmp_file.read())

        if in_args.suppress_iteration:
            break

    if not in_args.suppress_clique_check or not in_args.suppress_singlet_folding:
        logging.warning("\t-- finished in %s --" % TIMER.split())

    logging.warning("\nPlacing any collapsed paralogs into their respective clusters")
    for clust in final_clusters:
        if clust.collapsed_genes:
            with open(os.path.join(in_args.outdir, "paralog_cliques"), "a") as outfile:
                outfile.write("# %s\n" % clust.name())
                json.dump(clust.collapsed_genes, outfile)
                outfile.write("\n\n")
            for gene_id, paralog_list in clust.collapsed_genes.items():
                clust.seq_ids += paralog_list
                clust.taxa[gene_id.split(in_args.taxa_sep)[0]].append(gene_id)
        clust.score(force=True)

    logging.warning("Preparing final_clusters.txt")
    final_score = 0
    output = ""
    while len(final_clusters) > 0:
        _max = (0, 0)
        for ind, clust in enumerate(final_clusters):
            if len(clust.seq_ids) > _max[1]:
                _max = (ind, len(clust.seq_ids))

        ind, max_clust = _max[0], final_clusters[_max[0]]
        if max_clust.subgroup_counter == 0:  # Don't want to include parents of subgroups
            output += "%s\t%s\t" % (max_clust.name(), round(max_clust.score(), 4))
            final_score += max_clust.score()
            for seq_id in sorted(max_clust.seq_ids):
                output += "%s\t" % seq_id
            output = "%s\n" % output.strip()
        del final_clusters[ind]

    logging.warning("\t-- finished in %s --" % TIMER.split())

    logging.warning("\nTotal execution time: %s" % TIMER.total_elapsed())
    with open(os.path.join(in_args.outdir, "final_clusters.txt"), "w") as outfile:
        outfile.write(output)
        logging.warning("Final score: %s" % round(final_score, 4))
        if final_score < base_score:
            logging.warning("    This is lower than the initial base score after"
                            " the inclusion of collapsed paralogs")
        logging.warning("Clusters written to: %s%sfinal_clusters.txt" % (in_args.outdir, os.sep))

    if in_args.workdb:
        heartbeat.end()
    broker.close()


def check_mafft_version():
    mafft_version = Popen("%s --version" % MAFFT, stdout=PIPE, stderr=PIPE, shell=True).communicate()
    mafft_version = mafft_version[1].decode()
    mafft_version = float(re.search("v([0-9]+\.[0-9]+)", mafft_version).group(1))
    return mafft_version


def setup():
    global MAFFT
    sys.stdout.write("\033[1mWelcome to RD-MCL!\033[m\nConfirming installation...\n\n")

    sys.stdout.write("\033[1mChecking for MAFFT:\033[m ")
    try_install = False
    if os.path.isfile(MAFFT):
        ver = check_mafft_version()
        if ver < 7.245:
            sys.stdout.write("\033[91mVersion out of date (%s)\033[39m\n\n" % ver)
            try_install = True
    else:
        sys.stdout.write("\033[91mMissing\033[39m\n\n")
        try_install = True

    if try_install:
        if br.ask("Would you like the setup script to try and install MAFFT? [y]/n:"):
            if shutil.which("conda"):
                sys.stdout.write("\033[1mCalling conda...\033[m\n")
                Popen("conda install -y -c biocore mafft", shell=True).wait()
            elif shutil.which("wget") and shutil.which("make"):
                if os.path.isdir("%s%smafft" % (SCRIPT_PATH, os.sep)):
                    shutil.rmtree("%s%smafft" % (SCRIPT_PATH, os.sep))
                os.makedirs("{0}{1}mafft".format(SCRIPT_PATH, os.sep))

                cwd = os.getcwd()
                tmp_dir = br.TempDir()
                os.chdir(tmp_dir.path)
                url = "http://mafft.cbrc.jp/alignment/software/mafft-7.309-without-extensions-src.tgz"
                sys.stdout.write("\n\033[1mDownloading source code from %s\033[m\n\n" % url)
                Popen("wget %s" % url, shell=True).wait()

                sys.stdout.write("\n\033[1mUnpacking...\033[m\n")
                Popen("tar -xzf mafft-7.309-without-extensions-src.tgz", shell=True).wait()

                sys.stdout.write("\n\033[1mBuilding...\033[m\n")
                os.chdir("mafft-7.309-without-extensions" + os.sep + "core")
                with open("Makefile", "r") as ifile:
                    makefile = ifile.read()

                makefile = re.sub("PREFIX = /usr/local", "PREFIX = {0}{1}mafft".format(SCRIPT_PATH, os.sep),
                                  makefile)
                with open("Makefile", "w") as ofile:
                    ofile.write(makefile)
                Popen("make clean; make; make install", shell=True).wait()
                os.chdir(cwd)

        MAFFT = shutil.which("mafft") if shutil.which("mafft") \
            else os.path.join(SCRIPT_PATH, "mafft", "bin", "mafft")

        if not os.path.isfile(MAFFT) or check_mafft_version() < 7.245:
            sys.stdout.write("\033[91mFailed to install MAFFT.\033[39m\nPlease install the software yourself from "
                             "http://mafft.cbrc.jp/alignment/software/\n\n")
            return
    else:
        sys.stdout.write("\033[92mFound\033[39m\n")

    sys.stdout.write("\033[1mChecking for PSIPRED:\033[m ")
    path_install = []
    local_install = []
    programs = ["seq2mtx", "psipred", "psipass2"]
    for prog in programs:
        if shutil.which(prog):
            path_install.append(prog)
        elif os.path.isfile("{0}{1}psipred{1}bin{1}{2}".format(SCRIPT_PATH, os.sep, prog)):
            local_install.append(prog)
    if path_install == programs:
        sys.stdout.write("\033[92mFound\033[39m\n")
        path_install, local_install = True, False
    elif local_install == programs:
        sys.stdout.write("\033[92mFound\033[39m\n")
        path_install, local_install = False, True
    else:
        sys.stdout.write("\033[91mMissing\033[39m\n\n")
        if br.ask("Would you like the setup script to try and install PSIPRED? [y]/n:"):
            if shutil.which("conda"):
                sys.stdout.write("\033[1mCalling conda...\033[m\n")
                path_install, local_install = True, False
                Popen("conda install -y -c biocore psipred", shell=True).wait()
            elif shutil.which("wget"):
                path_install, local_install = False, True
                cwd = os.getcwd()
                tmp_dir = br.TempDir()
                os.chdir(tmp_dir.path)
                if sys.platform == "darwin":
                    version = "osx-64"
                else:
                    version = "linux-64"
                url = "https://anaconda.org/biocore/psipred/4.01/download/%s/psipred-4.01-1.tar.bz2" % version
                sys.stdout.write("\n\033[1mDownloading %s binaries from %s\033[m\n\n" % (version, url))
                Popen("wget %s" % url, shell=True).wait()

                sys.stdout.write("\n\033[1mUnpacking...\033[m\n")
                Popen("tar -xjf psipred-4.01-1.tar.bz2", shell=True).wait()

                sys.stdout.write("\n\033[1mInstalling...\033[m\n")
                if os.path.isdir("%s%spsipred" % (SCRIPT_PATH, os.sep)):
                    shutil.rmtree("%s%spsipred" % (SCRIPT_PATH, os.sep))
                os.makedirs("%s%spsipred" % (SCRIPT_PATH, os.sep))

                shutil.move("bin", "{0}{1}psipred{1}".format(SCRIPT_PATH, os.sep))
                shutil.move("share{0}psipred_4.01{0}data".format(os.sep),
                            "{0}{1}psipred{1}".format(SCRIPT_PATH, os.sep))
                os.chdir(cwd)
            else:
                sys.stdout.write("\033[91mFailed to install PSIPRED.\033[39m\nPlease install the software yourself from"
                                 " http://bioinfadmin.cs.ucl.ac.uk/downloads/psipred/\n\n")
                return
    # Confirm all psipred weight files are in the rdmcl directory
    weight_files = ["weights.dat", "weights.dat2", "weights.dat3", "weights_p2.dat",
                    "weights_s.dat", "weights_s.dat2", "weights_s.dat3"]
    error_msg = """\033[1mError:\033[m psi-pred data file '{0}' not found in {1}!
    Please try reinstalling PSIPRED:

       $: conda install -c biocore --no-deps --force psipred

    or build from http://bioinfadmin.cs.ucl.ac.uk/downloads/psipred/

    If the problem persists, please create an issue at https://github.com/biologyguy/RD-MCL/issues
    """

    data_dir = "{0}{1}psipred{1}data".format(SCRIPT_PATH, os.sep)

    if path_install:
        os.makedirs("%s%spsipred" % (SCRIPT_PATH, os.sep), exist_ok=True)
        os.makedirs(data_dir, exist_ok=True)

        psipred_bin_dir = shutil.which("psipred").split(os.sep)[:-2]
        root, dirs, files = next(os.walk(os.sep + os.path.join(*psipred_bin_dir, "share")))
        psipred_data_dir = re.search("'(psipred.*?)'[,\]]", str(dirs)).group(1)
        psipred_data_dir = os.sep + os.path.join(*psipred_bin_dir, "share", psipred_data_dir, "data")
        for next_file in weight_files:
            if not os.path.isfile("{0}{1}{2}".format(data_dir, os.sep, next_file)) \
                    and not os.path.isfile(os.path.join(psipred_data_dir, next_file)):
                print(error_msg.format(next_file, psipred_data_dir))
                return
            elif not os.path.isfile("{0}{1}{2}".format(data_dir, os.sep, next_file)):
                shutil.copyfile(os.path.join(psipred_data_dir, next_file),
                                "{0}{1}{2}".format(data_dir, os.sep, next_file))
    elif local_install:
        for next_file in weight_files:
            if not os.path.isfile("{0}{1}{2}".format(data_dir, os.sep, next_file)):
                print(error_msg.format(next_file, data_dir))
                return

    open(os.path.join(SCRIPT_PATH, "config.ini"), "w").close()
    sys.stdout.write("\n\033[1mSuccess! You're all set.\033[m\n")
    return


def main():
    in_args = argparse_init()
    if 'setup' in in_args:
        setup()
    else:
        full_run(in_args)
    return


if __name__ == '__main__':
    '''
    cteno_panxs = Sb.SeqBuddy("tests/unit_test_resources/Cteno_pannexins.fa")
    ids = [rec.id for rec in cteno_panxs.records]
    sim_scores = pd.read_csv("tests/unit_test_resources/Cteno_pannexins_sim.scores", "\t", index_col=False, header=None)
    sim_scores.columns = ["seq1", "seq2", "subsmat", "psi", "raw_score", "score"]

    cluster = Cluster(ids, sim_scores)
    cluster.score()
    '''
    main()<|MERGE_RESOLUTION|>--- conflicted
+++ resolved
@@ -85,11 +85,8 @@
 '''
 LOCK = Lock()
 MULTICORE_LOCK = Lock()
-<<<<<<< HEAD
 LOGGING_LOCK = Lock()
-=======
 PROGRESS_LOCK = Lock()
->>>>>>> 6c88d88b
 CPUS = br.usable_cpu_count()
 TIMER = helpers.Timer()
 MIN_SIZE_TO_WORKER = 15
@@ -772,29 +769,9 @@
     inflation_var = mcmcmc.Variable("I", 1.1, 20, r_seed=rand_gen.randint(1, 999999999999999))
     gq_var = mcmcmc.Variable("gq", min(master_cluster.sim_scores.score), max(master_cluster.sim_scores.score),
                              r_seed=rand_gen.randint(1, 999999999999999))
-
-<<<<<<< HEAD
-    try:
-        open(os.path.join(temp_dir.path, "max.txt"), "w").close()
-        mcmcmc_params = ["%s" % temp_dir.path, seqbuddy, master_cluster,
-                         taxa_sep, sql_broker, psi_pred_ss2_dfs, progress]
-        mcmcmc_factory = mcmcmc.MCMCMC([inflation_var, gq_var], mcmcmc_mcl, steps=steps, sample_rate=1, quiet=quiet,
-                                       num_walkers=walkers, num_chains=chains, convergence=convergence,
-                                       outfiles=os.path.join(temp_dir.path, "mcmcmc_out"), params=mcmcmc_params,
-                                       include_lava=True, include_ice=True, r_seed=rand_gen.randint(1, 999999999999999))
-
-        with LOGGING_LOCK:
-            with open(RUNTIMELOG, "a") as ofile:
-                ofile.write("%s%s\tmcmcmc setup passes\n" % (log_data, time.time() - STARTTIME))
-    except RuntimeError:  # Happens when mcmcmc fails to find different initial chain parameters
-        save_cluster("MCMCMC failed to find parameters")
-        with LOGGING_LOCK:
-            with open(RUNTIMELOG, "a") as ofile:
-                ofile.write("%s%s\tmcmcmc setup fails\n" % (log_data, time.time() - STARTTIME))
-        return cluster_list
-
-=======
->>>>>>> 6c88d88b
+    with LOGGING_LOCK:
+        with open(RUNTIMELOG, "a") as ofile:
+            ofile.write("%s%s\tmcmcmc setup\n" % (log_data, time.time() - STARTTIME))
     # I know what the best and worst possible scores are, so let MCMCMC know (better for calculating acceptance rates)
     # The worst score possible would be all genes in each taxa segregated.
     worst_possible_score = 0
@@ -811,14 +788,10 @@
                 sub_clusters[indx].append(gene)
             else:
                 sub_clusters.append([gene])
-<<<<<<< HEAD
     with LOGGING_LOCK:
         with open(RUNTIMELOG, "a") as ofile:
             ofile.write("%s%s\tmake sub_clusters list\n" % (log_data, time.time() - STARTTIME))
-    best_score = 0
-=======
     best_possible_score = 0
->>>>>>> 6c88d88b
     for seq_ids in sub_clusters:
         subcluster = Cluster(seq_ids, master_cluster.pull_scores_subgraph(seq_ids), parent=master_cluster)
         best_possible_score += subcluster.score()
@@ -826,12 +799,6 @@
     if best_possible_score == worst_possible_score:
         return cluster_list
 
-<<<<<<< HEAD
-    mcmcmc_factory.reset_params(["%s" % temp_dir.path, seqbuddy, master_cluster,
-                                 taxa_sep, sql_broker, psi_pred_ss2_dfs, progress])
-
-    log_data = "%s\t%s\t" % (os.getpid(), time.time() - STARTTIME)
-=======
     open(os.path.join(temp_dir.path, "max.txt"), "w").close()
     mcmcmc_params = ["%s" % temp_dir.path, seqbuddy, master_cluster,
                      taxa_sep, sql_broker, psi_pred_ss2_dfs, progress, chains * (walkers + 2)]
@@ -843,7 +810,8 @@
 
     mcmcmc_factory.reset_params([temp_dir.path, seqbuddy, master_cluster,
                                  taxa_sep, sql_broker, psi_pred_ss2_dfs, progress, chains * (walkers + 2)])
->>>>>>> 6c88d88b
+
+    log_data = "%s\t%s\t" % (os.getpid(), time.time() - STARTTIME)
     mcmcmc_factory.run()
     with LOGGING_LOCK:
         with open(RUNTIMELOG, "a") as ofile:
@@ -967,20 +935,6 @@
     # Order the clusters so the big jobs are queued up front.
     clusters = sorted(clusters, key=lambda x: len(x), reverse=True)
     score = 0
-<<<<<<< HEAD
-    for indx, cluster_ids in enumerate(clusters):
-        sb_copy = Sb.make_copy(seqbuddy)
-        sb_copy = Sb.pull_recs(sb_copy, "|".join(["^%s$" % rec_id for rec_id in cluster_ids]))
-        sim_scores, alb_obj = create_all_by_all_scores(sb_copy, psi_pred_ss2_dfs, sql_broker, quiet=True)
-        cluster = Cluster(cluster_ids, sim_scores, parent=parent_cluster, taxa_sep=taxa_sep,
-                          r_seed=rand_gen.randint(1, 999999999999999))
-
-        clusters[indx] = cluster
-        score += cluster.score()
-    with LOGGING_LOCK:
-        with open(RUNTIMELOG, "a") as ofile:
-            ofile.write("%s%s\tmcmcmc_mcl calc score\n" % (log_data, time.time() - STARTTIME))
-=======
 
     child_list = OrderedDict()
     for indx, cluster_ids in enumerate(clusters):
@@ -999,7 +953,11 @@
                               r_seed=rand_gen.randint(1, 999999999999999))
             clusters[indx] = cluster
             score += cluster.score()
-
+    with LOGGING_LOCK:
+        with open(RUNTIMELOG, "a") as ofile:
+            ofile.write("%s%s\tmcmcmc_mcl calc score\n" % (log_data, time.time() - STARTTIME))
+
+    log_data = "%s\t%s\t" % (os.getpid(), time.time() - STARTTIME)
     # wait for remaining processes to complete
     while len(child_list) > 0:
         for _name, args in child_list.items():
@@ -1023,9 +981,7 @@
                     score += cluster.score()
                     del child_list[_name]
                     break
->>>>>>> 6c88d88b
-
-    log_data = "%s\t%s\t" % (os.getpid(), time.time() - STARTTIME)
+
     with LOCK:
         with LOGGING_LOCK:
             with open(RUNTIMELOG, "a") as ofile:
@@ -1069,15 +1025,12 @@
         with LOCK:
             with open(os.path.join(exter_tmp_dir, "best_group"), "w") as ofile:
                 ofile.write('\n'.join(best_clusters))
-<<<<<<< HEAD
+            open(os.path.join(exter_tmp_dir, "max.txt"), "w").close()
+    elif len(results) > expect_num_results:  # This should never be able to happen
+        raise ValueError("More results written to max.txt than expect_num_results")
     with LOGGING_LOCK:
         with open(RUNTIMELOG, "a") as ofile:
             ofile.write("%s%s\tmcmcmc_mcl release LOCK\n" % (log_data, time.time() - STARTTIME))
-=======
-            open(os.path.join(exter_tmp_dir, "max.txt"), "w").close()
-    elif len(results) > expect_num_results:  # This should never be able to happen
-        raise ValueError("More results written to max.txt than expect_num_results")
->>>>>>> 6c88d88b
     return score
 
 
@@ -1217,14 +1170,10 @@
     if len(seqbuddy) == 1:
         sim_scores = pd.DataFrame(data=None, columns=["seq1", "seq2", "subsmat", "psi", "raw_score", "score"])
         alignment = Alb.AlignBuddy(str(seqbuddy))
-<<<<<<< HEAD
-        cluster2database(Cluster(seq_ids, sim_scores, collapse=False), sql_broker, alignment)
+        cluster2database(Cluster(seq_ids, sim_scores), sql_broker, alignment)
         with LOGGING_LOCK:
             with open(RUNTIMELOG, "a") as ofile:
                 ofile.write("%s%s\tall_by_all len=1\n" % (log_data, time.time() - STARTTIME))
-=======
-        cluster2database(Cluster(seq_ids, sim_scores), sql_broker, alignment)
->>>>>>> 6c88d88b
         return sim_scores, alignment
 
     # Grab from the database first, if the data exists there already
@@ -1433,14 +1382,10 @@
 
     # ToDo: Experiment testing these magic number weights...
     sim_scores['score'] = (sim_scores['psi'] * 0.3) + (sim_scores['subsmat'] * 0.7)
-<<<<<<< HEAD
-    cluster2database(Cluster(seq_ids, sim_scores, collapse=False), sql_broker, alignment)
+    cluster2database(Cluster(seq_ids, sim_scores), sql_broker, alignment)
     with LOGGING_LOCK:
         with open(RUNTIMELOG, "a") as ofile:
             ofile.write("%s%s\tall_by_all direct run\n" % (log_data, time.time() - STARTTIME))
-=======
-    cluster2database(Cluster(seq_ids, sim_scores), sql_broker, alignment)
->>>>>>> 6c88d88b
     return sim_scores, alignment
 
 
