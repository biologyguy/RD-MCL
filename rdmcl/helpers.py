--- conflicted
+++ resolved
@@ -309,7 +309,6 @@
     return dist
 
 
-<<<<<<< HEAD
 def prepare_clusters(ifile,  hierarchy=False):
     with open(ifile, "r") as ifile:
         output = ifile.readlines()
@@ -329,7 +328,8 @@
             line = line.split()
             output[indx] = line
     return output
-=======
+
+
 def chunk_list(l, num_chunks):
     """
     Break up a list into a list of lists
@@ -348,7 +348,6 @@
     if size != 1:
         chunks += [l[i:i + size - 1] for i in range(num_long * size, len(l), size - 1)]
     return chunks
->>>>>>> d66ddfc7
 
 
 # ToDo: implement Regularized MCL to take into account flows of neighbors (Expansion step is M*M_G, instead of M*M)
